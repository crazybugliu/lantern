package client

import (
<<<<<<< HEAD
	"net"
	"net/http"
=======
>>>>>>> f00c74df
	"strings"
	"time"

	"github.com/getlantern/analytics"
	"github.com/getlantern/flashlight/client"
	"github.com/getlantern/flashlight/logging"
	"github.com/getlantern/flashlight/util"

	"github.com/getlantern/golog"
	"github.com/getlantern/tunio"
)

const (
	cloudConfigPollInterval = time.Second * 60
)

// clientConfig holds global configuration settings for all clients.
var (
	version       string
	revisionDate  string
	log           = golog.LoggerFor("lantern-android.client")
	cf            = util.NewChainedAndFronted()
	clientConfig  = defaultConfig()
	logglyToken   = "2b68163b-89b6-4196-b878-c1aca4bbdf84"
	logglyTag     = "lantern-android"
	trackingCodes = map[string]string{
		"FireTweet": "UA-21408036-4",
		"Lantern":   "UA-21815217-14",
	}

	defaultClient *mobileClient
)

// mobileClient is an extension of flashlight client with a few custom declarations for mobile
type mobileClient struct {
	appName      string
	androidProps map[string]string
	*client.Client
	closed chan bool
}

func init() {
	if version == "" {
		version = "development"
	}
	if revisionDate == "" {
		revisionDate = "now"
	}
}

type tunSettings struct {
	deviceName string
	deviceIP   string
	deviceMask string
}

var tunConfig *tunSettings

func ConfigureTUN(deviceName, deviceIP, deviceMask string) {
	tunConfig = &tunSettings{
		deviceName: deviceName,
		deviceIP:   deviceIP,
		deviceMask: deviceMask,
	}
}

// newClient creates a proxy client.
func newClient(addr, appName string, androidProps map[string]string) *mobileClient {

	c := &client.Client{
		Addr:         addr,
		ReadTimeout:  0, // don't timeout
		WriteTimeout: 0,
	}

<<<<<<< HEAD
	err := globals.SetTrustedCAs(clientConfig.getTrustedCerts())
	if err != nil {
		log.Errorf("Unable to configure trusted CAs: %s", err)
	}

	if tunConfig != nil {
		// Configuring proxy.
		go func(c *client.Client) {
			fn := func(proto, addr string) (net.Conn, error) {
				log.Debugf("tunio: %s://%s", proto, addr)
				return c.GetBalancer().Dial(proto, addr)
			}
			/*
				fn := func(proto, addr string) (net.Conn, error) {
					log.Debugf("net.Conn...")
					return net.Dial(proto, addr)
				}
			*/
			log.Debug("A TUN device is configured, let's attempt to use it...")
			if err := tunio.Configure(tunConfig.deviceName, tunConfig.deviceIP, tunConfig.deviceMask, fn); err != nil {
				log.Debugf("Failed to configure tun device: %q", err)
			}
		}(c)
	}

	hqfd := c.Configure(clientConfig.Client)

	mClient := &mobileClient{
		Client:  c,
		closed:  make(chan bool),
		fronter: hqfd(),
		appName: appName,
=======
	client.Configure(clientConfig.Client)

	mClient := &mobileClient{
		Client:       client,
		closed:       make(chan bool),
		appName:      appName,
		androidProps: androidProps,
>>>>>>> f00c74df
	}

	return mClient
}

func (client *mobileClient) afterSetup() {
	log.Debugf("Now listening for connections...")
	clientConfig.configureFronted()

	go client.updateConfig()

	analytics.Configure("", trackingCodes[client.appName], "", client.Client.Addr)
	logging.ConfigureAndroid(logglyToken, logglyTag, client.androidProps)
	logging.Configure(client.Client.Addr, cloudConfigCA, instanceId, version, revisionDate)
}

// serveHTTP will run the proxy
func (client *mobileClient) serveHTTP() {
	go func() {

		defer func() {
			close(client.closed)
		}()

		if err := client.ListenAndServe(client.afterSetup); err != nil {
			// Error is not exported: https://golang.org/src/net/net.go#L284
			if !strings.Contains(err.Error(), "use of closed network connection") {
				panic(err.Error())
			}
		}
	}()
	go client.pollConfiguration()
}

// updateConfig attempts to pull a configuration file from the network using
// the client proxy itself.
func (client *mobileClient) updateConfig() error {
	var buf []byte
	var err error

	if buf, err = pullConfigFile(); err != nil {
		log.Errorf("Could not update config: '%v'", err)
		return err
	}
	if err = clientConfig.updateFrom(buf); err == nil {
		// Configuration changed, lets reload.
		log.Debugf("Fetched config; merging with existing..")
		client.Configure(clientConfig.Client)
		clientConfig.configureFronted()
	}
	return err
}

// getFireTweetVersion returns the current version of the build
func (client *mobileClient) getFireTweetVersion() string {
	return clientConfig.FireTweetVersion
}

// pollConfiguration periodically checks for updates in the cloud configuration
// file.
func (client *mobileClient) pollConfiguration() {

	pollTimer := time.NewTimer(cloudConfigPollInterval)
	defer pollTimer.Stop()

	for {
		select {
		case <-client.closed:
			log.Debug("Closing poll configuration channel")
			return
		case <-pollTimer.C:
			// Attempt to update configuration.
			if err := client.updateConfig(); err != nil {
				log.Errorf("Unable to update config: %v", err)
			}

			// Sleeping 'till next pull.
			// update timer to poll every 60 seconds
			pollTimer.Reset(cloudConfigPollInterval)
		}
	}
}

// Stop is currently not implemented but should make the listener stop
// accepting new connections and then kill all active connections.
func (client *mobileClient) stop() error {
	if err := client.Client.Stop(); err != nil {
		log.Errorf("Unable to stop proxy client: %q", err)
		return err
	}
	return nil
}<|MERGE_RESOLUTION|>--- conflicted
+++ resolved
@@ -1,11 +1,8 @@
 package client
 
 import (
-<<<<<<< HEAD
 	"net"
 	"net/http"
-=======
->>>>>>> f00c74df
 	"strings"
 	"time"
 
@@ -81,7 +78,6 @@
 		WriteTimeout: 0,
 	}
 
-<<<<<<< HEAD
 	err := globals.SetTrustedCAs(clientConfig.getTrustedCerts())
 	if err != nil {
 		log.Errorf("Unable to configure trusted CAs: %s", err)
@@ -110,19 +106,11 @@
 	hqfd := c.Configure(clientConfig.Client)
 
 	mClient := &mobileClient{
-		Client:  c,
-		closed:  make(chan bool),
-		fronter: hqfd(),
-		appName: appName,
-=======
-	client.Configure(clientConfig.Client)
-
-	mClient := &mobileClient{
-		Client:       client,
+		Client:       c,
 		closed:       make(chan bool),
+		fronter:      hqfd(),
 		appName:      appName,
 		androidProps: androidProps,
->>>>>>> f00c74df
 	}
 
 	return mClient
