--- conflicted
+++ resolved
@@ -7,11 +7,8 @@
 import android.content.SharedPreferences;
 import android.content.res.AssetManager;
 import android.content.res.Resources;
-<<<<<<< HEAD
 import android.os.Looper;
-=======
 import android.net.ConnectivityManager;
->>>>>>> 66272552
 import android.util.Log;
 import android.view.View;               
 import android.view.View.OnClickListener;
