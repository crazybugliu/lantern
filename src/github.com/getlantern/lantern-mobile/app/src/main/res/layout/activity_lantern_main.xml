--- conflicted
+++ resolved
@@ -90,7 +90,6 @@
                     android:layout_marginTop="5dp"
                     android:src="@drawable/speed"/>
 
-<<<<<<< HEAD
                 <LinearLayout android:orientation="vertical"
                     android:layout_centerHorizontal="true"
                     android:gravity="center"
@@ -99,20 +98,6 @@
                     android:paddingLeft="90dp"    
                     android:layout_height="fill_parent" 
                     android:layout_width="wrap_content">
-=======
-            <TextView
-                android:id="@+id/desktopText"
-                android:layout_width="wrap_content"
-                android:layout_height="wrap_content"
-                android:fontFamily="sans-serif"
-                android:layout_marginTop="14dp"
-                android:paddingLeft="10dp"
-                android:text="@string/desktop_option"
-                android:textSize="15sp"
-                android:textColor="#fff"
-                android:textStyle="bold" />
-        </LinearLayout>
->>>>>>> 822d47c2
 
                     <TextView
                         android:id="@+id/lantern_pro_header"
@@ -285,19 +270,11 @@
                     android:fontFamily="sans-serif-medium"
                     android:layout_marginTop="10dp"
                     android:gravity="center_horizontal"
-<<<<<<< HEAD
                     android:paddingLeft="20dp"
-                    android:text="Lantern"
+                    android:text="@string/app_name"
                     android:textStyle="bold"
                     android:textSize="17sp"
                     android:textColor="#fff"/>
-=======
-                    android:paddingLeft="16dp"
-                    android:text="@string/app_name"
-                    android:textSize="15sp"
-                    android:textColor="#fff"
-                    android:textStyle="bold" />
->>>>>>> 822d47c2
             </LinearLayout>
         </RelativeLayout>
         <!-- List of Actions (pages) -->
