/*
 * Copyright (C) Ambroz Bizjak <ambrop7@gmail.com>
 * Contributions:
 * Transparent DNS: Copyright (C) Kerem Hadimli <kerem.hadimli@gmail.com>
 * 
 * Redistribution and use in source and binary forms, with or without
 * modification, are permitted provided that the following conditions are met:
 * 1. Redistributions of source code must retain the above copyright
 *    notice, this list of conditions and the following disclaimer.
 * 2. Redistributions in binary form must reproduce the above copyright
 *    notice, this list of conditions and the following disclaimer in the
 *    documentation and/or other materials provided with the distribution.
 * 3. Neither the name of the author nor the
 *    names of its contributors may be used to endorse or promote products
 *    derived from this software without specific prior written permission.
 * 
 * THIS SOFTWARE IS PROVIDED BY THE COPYRIGHT HOLDERS AND CONTRIBUTORS "AS IS" AND
 * ANY EXPRESS OR IMPLIED WARRANTIES, INCLUDING, BUT NOT LIMITED TO, THE IMPLIED
 * WARRANTIES OF MERCHANTABILITY AND FITNESS FOR A PARTICULAR PURPOSE ARE
 * DISCLAIMED. IN NO EVENT SHALL THE AUTHOR BE LIABLE FOR ANY
 * DIRECT, INDIRECT, INCIDENTAL, SPECIAL, EXEMPLARY, OR CONSEQUENTIAL DAMAGES
 * (INCLUDING, BUT NOT LIMITED TO, PROCUREMENT OF SUBSTITUTE GOODS OR SERVICES;
 * LOSS OF USE, DATA, OR PROFITS; OR BUSINESS INTERRUPTION) HOWEVER CAUSED AND
 * ON ANY THEORY OF LIABILITY, WHETHER IN CONTRACT, STRICT LIABILITY, OR TORT
 * (INCLUDING NEGLIGENCE OR OTHERWISE) ARISING IN ANY WAY OUT OF THE USE OF THIS
 * SOFTWARE, EVEN IF ADVISED OF THE POSSIBILITY OF SUCH DAMAGE.
 */

#include <stdint.h>
#include <stdio.h>
#include <stddef.h>
#include <string.h>
#include <limits.h>

// PSIPHON
#include "jni.h"

#include <misc/version.h>
#include <misc/loggers_string.h>
#include <misc/loglevel.h>
#include <misc/minmax.h>
#include <misc/offset.h>
#include <misc/dead.h>
#include <misc/ipv4_proto.h>
#include <misc/ipv6_proto.h>
#include <misc/udp_proto.h>
#include <misc/byteorder.h>
#include <misc/balloc.h>
#include <misc/open_standard_streams.h>
#include <misc/read_file.h>
#include <misc/ipaddr6.h>
#include <misc/concat_strings.h>
#include <structure/LinkedList1.h>
#include <base/BLog.h>
#include <system/BReactor.h>
#include <system/BSignal.h>
#include <system/BAddr.h>
#include <system/BNetwork.h>
#include <flow/SinglePacketBuffer.h>
#include <socksclient/BSocksClient.h>
#include <tuntap/BTap.h>
#include <lwip/init.h>
#include <lwip/tcp_impl.h>
#include <lwip/netif.h>
#include <lwip/tcp.h>
#include <tun2socks/SocksUdpGwClient.h>

#ifndef BADVPN_USE_WINAPI
#include <base/BLog_syslog.h>
#endif

#include <tun2socks/tun2socks.h>

#include <generated/blog_channel_tun2socks.h>

#define LOGGER_STDOUT 1
#define LOGGER_SYSLOG 2

#define SYNC_DECL \
    BPending sync_mark; \

#define SYNC_FROMHERE \
    BPending_Init(&sync_mark, BReactor_PendingGroup(&ss), NULL, NULL); \
    BPending_Set(&sync_mark);

#define SYNC_BREAK \
    BPending_Free(&sync_mark);

#define SYNC_COMMIT \
    BReactor_Synchronize(&ss, &sync_mark.base); \
    BPending_Free(&sync_mark);

// command-line options
struct {
    int help;
    int version;
    int logger;
    #ifndef BADVPN_USE_WINAPI
    char *logger_syslog_facility;
    char *logger_syslog_ident;
    #endif
    int loglevel;
    int loglevels[BLOG_NUM_CHANNELS];
    char *tundev;
    char *netif_ipaddr;
    char *netif_netmask;
    char *netif_ip6addr;
    char *socks_server_addr;
    char *username;
    char *password;
    char *password_file;
    int append_source_to_username;
    char *udpgw_remote_server_addr;
    int udpgw_max_connections;
    int udpgw_connection_buffer_size;
    int udpgw_transparent_dns;

    // ==== PSIPHON ====
    int tun_fd;
    int tun_mtu;
    int set_signal;
    // ==== PSIPHON ====
} options;

// TCP client
struct tcp_client {
    dead_t dead;
    dead_t dead_client;
    LinkedList1Node list_node;
    BAddr local_addr;
    BAddr remote_addr;
    struct tcp_pcb *pcb;
    int client_closed;
    uint8_t buf[TCP_WND];
    int buf_used;
    char *socks_username;
    BSocksClient socks_client;
    int socks_up;
    int socks_closed;
    StreamPassInterface *socks_send_if;
    StreamRecvInterface *socks_recv_if;
    uint8_t socks_recv_buf[CLIENT_SOCKS_RECV_BUF_SIZE];
    int socks_recv_buf_used;
    int socks_recv_buf_sent;
    int socks_recv_waiting;
    int socks_recv_tcp_pending;
};

// IP address of netif
BIPAddr netif_ipaddr;

// netmask of netif
BIPAddr netif_netmask;

// IP6 address of netif
struct ipv6_addr netif_ip6addr;

// SOCKS server address
BAddr socks_server_addr;

// allocated password file contents
uint8_t *password_file_contents;

// SOCKS authentication information
struct BSocksClient_auth_info socks_auth_info[2];
size_t socks_num_auth_info;

// remote udpgw server addr, if provided
BAddr udpgw_remote_server_addr;

// reactor
BReactor ss;

// set to 1 by terminate
int quitting;

// TUN device
BTap device;

// device write buffer
uint8_t *device_write_buf;

// device reading
SinglePacketBuffer device_read_buffer;
PacketPassInterface device_read_interface;

// udpgw client
SocksUdpGwClient udpgw_client;
int udp_mtu;

// TCP timer
BTimer tcp_timer;

// job for initializing lwip
BPending lwip_init_job;

// lwip netif
int have_netif;
struct netif netif;

// lwip TCP listener
struct tcp_pcb *listener;

// lwip TCP/IPv6 listener
struct tcp_pcb *listener_ip6;

// TCP clients
LinkedList1 tcp_clients;

// number of clients
int num_clients;

// ==== PSIPHON ====
static void run (void);
static void init_arguments (const char* program_name);
// ==== PSIPHON ====

static void terminate (void);
static void print_help (const char *name);
static void print_version (void);
static int parse_arguments (int argc, char *argv[]);
static int process_arguments (void);
static void signal_handler (void *unused);
static BAddr baddr_from_lwip (int is_ipv6, const ipX_addr_t *ipx_addr, uint16_t port_hostorder);
static void lwip_init_job_hadler (void *unused);
static void tcp_timer_handler (void *unused);
static void device_error_handler (void *unused);
static void device_read_handler_send (void *unused, uint8_t *data, int data_len);
static int process_device_udp_packet (uint8_t *data, int data_len);
static err_t netif_init_func (struct netif *netif);
static err_t netif_output_func (struct netif *netif, struct pbuf *p, ip_addr_t *ipaddr);
static err_t netif_output_ip6_func (struct netif *netif, struct pbuf *p, ip6_addr_t *ipaddr);
static err_t common_netif_output (struct netif *netif, struct pbuf *p);
static err_t netif_input_func (struct pbuf *p, struct netif *inp);
static void client_logfunc (struct tcp_client *client);
static void client_log (struct tcp_client *client, int level, const char *fmt, ...);
static err_t listener_accept_func (void *arg, struct tcp_pcb *newpcb, err_t err);
static void client_handle_freed_client (struct tcp_client *client);
static void client_free_client (struct tcp_client *client);
static void client_abort_client (struct tcp_client *client);
static void client_free_socks (struct tcp_client *client);
static void client_murder (struct tcp_client *client);
static void client_dealloc (struct tcp_client *client);
static void client_err_func (void *arg, err_t err);
static err_t client_recv_func (void *arg, struct tcp_pcb *tpcb, struct pbuf *p, err_t err);
static void client_socks_handler (struct tcp_client *client, int event);
static void client_send_to_socks (struct tcp_client *client);
static void client_socks_send_handler_done (struct tcp_client *client, int data_len);
static void client_socks_recv_initiate (struct tcp_client *client);
static void client_socks_recv_handler_done (struct tcp_client *client, int data_len);
static int client_socks_recv_send_out (struct tcp_client *client);
static err_t client_sent_func (void *arg, struct tcp_pcb *tpcb, u16_t len);
static void udpgw_client_handler_received (void *unused, BAddr local_addr, BAddr remote_addr, const uint8_t *data, int data_len);


//==== PSIPHON ====

#ifdef PSIPHON

JNIEnv* g_env = 1;

void PsiphonLog(const char *levelStr, const char *channelStr, const char *msgStr)
{
    if (!g_env)
    {
        return;
    }
    // Note: we could cache the class and method references if log is called frequently

    jstring level = (*g_env)->NewStringUTF(g_env, levelStr);
    jstring channel = (*g_env)->NewStringUTF(g_env, channelStr);
    jstring msg = (*g_env)->NewStringUTF(g_env, msgStr);

    jclass cls = (*g_env)->FindClass(g_env, "org/getlantern/lantern/android/vpn/Tun2Socks");
    jmethodID logMethod = (*g_env)->GetStaticMethodID(g_env, cls, "logTun2Socks", "(Ljava/lang/String;Ljava/lang/String;Ljava/lang/String;)V");
    (*g_env)->CallStaticVoidMethod(g_env, cls, logMethod, level, channel, msg);

    (*g_env)->DeleteLocalRef(g_env, cls);

    (*g_env)->DeleteLocalRef(g_env, level);
    (*g_env)->DeleteLocalRef(g_env, channel);
    (*g_env)->DeleteLocalRef(g_env, msg);
}

JNIEXPORT jint JNICALL Java_org_getlantern_lantern_android_vpn_Tun2Socks_runTun2Socks(
    JNIEnv* env,
    jclass cls,
    jint vpnInterfaceFileDescriptor,
    jint vpnInterfaceMTU,
    jstring vpnIpAddress,
    jstring vpnNetMask,
    jstring socksServerAddress,
    jstring udpgwServerAddress,
    jint udpgwTransparentDNS)
{
    g_env = env;

    const char* vpnIpAddressStr = (*env)->GetStringUTFChars(env, vpnIpAddress, 0);
    const char* vpnNetMaskStr = (*env)->GetStringUTFChars(env, vpnNetMask, 0);
    const char* socksServerAddressStr = (*env)->GetStringUTFChars(env, socksServerAddress, 0);
    const char* udpgwServerAddressStr = (*env)->GetStringUTFChars(env, udpgwServerAddress, 0);

    init_arguments("Psiphon tun2socks");

    options.netif_ipaddr = (char*)vpnIpAddressStr;
    options.netif_netmask = (char*)vpnNetMaskStr;
    options.socks_server_addr = (char*)socksServerAddressStr;
    options.udpgw_remote_server_addr = (char*)udpgwServerAddressStr;
    options.udpgw_transparent_dns = udpgwTransparentDNS;
    options.tun_fd = vpnInterfaceFileDescriptor;
    options.tun_mtu = vpnInterfaceMTU;
    options.set_signal = 0;
    options.loglevel = 2;

    BLog_InitPsiphon();

    run();

    (*env)->ReleaseStringUTFChars(env, vpnIpAddress, vpnIpAddressStr);
    (*env)->ReleaseStringUTFChars(env, vpnNetMask, vpnNetMaskStr);
    (*env)->ReleaseStringUTFChars(env, socksServerAddress, socksServerAddressStr);
    (*env)->ReleaseStringUTFChars(env, udpgwServerAddress, udpgwServerAddressStr);

    g_env = 0;

    // TODO: return success/error

    return 1;
}

JNIEXPORT jint JNICALL Java_org_getlantern_lantern_android_vpn_Tun2Socks_terminateTun2Socks(
    jclass cls,
    JNIEnv* env)
{
    terminate();
    return 0;
}

// from tcp_helper.c
/** Remove all pcbs on the given list. */
static void tcp_remove(struct tcp_pcb* pcb_list)
{
    struct tcp_pcb *pcb = pcb_list;
    struct tcp_pcb *pcb2;

    while(pcb != NULL)
    {
        pcb2 = pcb;
        pcb = pcb->next;
        tcp_abort(pcb2);
    }
}

//==== PSIPHON ====

#else

int main (int argc, char **argv)
{
    if (argc <= 0) {
        return 1;
    }
    
    // open standard streams
    open_standard_streams();
    
    // parse command-line arguments
    if (!parse_arguments(argc, argv)) {
        fprintf(stderr, "Failed to parse arguments\n");
        print_help(argv[0]);
        goto fail0;
    }
    
    // handle --help and --version
    if (options.help) {
        print_version();
        print_help(argv[0]);
        return 0;
    }
    if (options.version) {
        print_version();
        return 0;
    }
    
    // initialize logger
    switch (options.logger) {
        case LOGGER_STDOUT:
            BLog_InitStdout();
            break;
        #ifndef BADVPN_USE_WINAPI
        case LOGGER_SYSLOG:
            if (!BLog_InitSyslog(options.logger_syslog_ident, options.logger_syslog_facility)) {
                fprintf(stderr, "Failed to initialize syslog logger\n");
                goto fail0;
            }
            break;
        #endif
        default:
            ASSERT(0);
    }

    run();

    return 1;
}

#endif

void run()
{
    // configure logger channels
    for (int i = 0; i < BLOG_NUM_CHANNELS; i++) {
        if (options.loglevels[i] >= 0) {
            BLog_SetChannelLoglevel(i, options.loglevels[i]);
        }
        else if (options.loglevel >= 0) {
            BLog_SetChannelLoglevel(i, options.loglevel);
        }
    }
    
    BLog(BLOG_NOTICE, "initializing "GLOBAL_PRODUCT_NAME" "PROGRAM_NAME" "GLOBAL_VERSION);
    
    // clear password contents pointer
    password_file_contents = NULL;
    
    // initialize network
    if (!BNetwork_GlobalInit()) {
        BLog(BLOG_ERROR, "BNetwork_GlobalInit failed");
        goto fail1;
    }
    
    // process arguments
    if (!process_arguments()) {
        BLog(BLOG_ERROR, "Failed to process arguments");
        goto fail1;
    }
    
    // init time
    BTime_Init();
    
    // init reactor
    if (!BReactor_Init(&ss)) {
        BLog(BLOG_ERROR, "BReactor_Init failed");
        goto fail1;
    }
    
    // set not quitting
    quitting = 0;
    
    // PSIPHON
    if (options.set_signal) {
        // setup signal handler
        if (!BSignal_Init(&ss, signal_handler, NULL)) {
            BLog(BLOG_ERROR, "BSignal_Init failed");
            goto fail2;
        }
    }
<<<<<<< HEAD
=======
    
>>>>>>> c0ba744b
    // PSIPHON
    if (options.tun_fd) {
        // use supplied file descriptor
        if (!BTap_InitWithFD(&device, &ss, options.tun_fd, options.tun_mtu, device_error_handler, NULL, 1)) {
            BLog(BLOG_ERROR, "BTap_InitWithFD failed");
            goto fail3;
        }
    } else {
        // init TUN device
        if (!BTap_Init(&device, &ss, options.tundev, device_error_handler, NULL, 1)) {
            BLog(BLOG_ERROR, "BTap_Init failed");
            goto fail3;
        }
    }
    
    // NOTE: the order of the following is important:
    // first device writing must evaluate,
    // then lwip (so it can send packets to the device),
    // then device reading (so it can pass received packets to lwip).
    
    // init device reading
    PacketPassInterface_Init(&device_read_interface, BTap_GetMTU(&device), device_read_handler_send, NULL, BReactor_PendingGroup(&ss));
    if (!SinglePacketBuffer_Init(&device_read_buffer, BTap_GetOutput(&device), &device_read_interface, BReactor_PendingGroup(&ss))) {
        BLog(BLOG_ERROR, "SinglePacketBuffer_Init failed");
        goto fail4;
    }
    
    if (options.udpgw_remote_server_addr) {
        // compute maximum UDP payload size we need to pass through udpgw
        udp_mtu = BTap_GetMTU(&device) - (int)(sizeof(struct ipv4_header) + sizeof(struct udp_header));
        if (options.netif_ip6addr) {
            int udp_ip6_mtu = BTap_GetMTU(&device) - (int)(sizeof(struct ipv6_header) + sizeof(struct udp_header));
            if (udp_mtu < udp_ip6_mtu) {
                udp_mtu = udp_ip6_mtu;
            }
        }
        if (udp_mtu < 0) {
            udp_mtu = 0;
        }
        
        // make sure our UDP payloads aren't too large for udpgw
        int udpgw_mtu = udpgw_compute_mtu(udp_mtu);
        if (udpgw_mtu < 0 || udpgw_mtu > PACKETPROTO_MAXPAYLOAD) {
            BLog(BLOG_ERROR, "device MTU is too large for UDP");
            goto fail4a;
        }
        
        // init udpgw client
        if (!SocksUdpGwClient_Init(&udpgw_client, udp_mtu, DEFAULT_UDPGW_MAX_CONNECTIONS, options.udpgw_connection_buffer_size, UDPGW_KEEPALIVE_TIME,
                                   socks_server_addr, socks_auth_info, socks_num_auth_info,
                                   udpgw_remote_server_addr, UDPGW_RECONNECT_TIME, &ss, NULL, udpgw_client_handler_received
        )) {
            BLog(BLOG_ERROR, "SocksUdpGwClient_Init failed");
            goto fail4a;
        }
    }
    
    // init lwip init job
    BPending_Init(&lwip_init_job, BReactor_PendingGroup(&ss), lwip_init_job_hadler, NULL);
    BPending_Set(&lwip_init_job);
    
    // init device write buffer
    if (!(device_write_buf = (uint8_t *)BAlloc(BTap_GetMTU(&device)))) {
        BLog(BLOG_ERROR, "BAlloc failed");
        goto fail5;
    }
    
    // init TCP timer
    // it won't trigger before lwip is initialized, becuase the lwip init is a job
    BTimer_Init(&tcp_timer, TCP_TMR_INTERVAL, tcp_timer_handler, NULL);
    BReactor_SetTimer(&ss, &tcp_timer);
    
    // set no netif
    have_netif = 0;
    
    // set no listener
    listener = NULL;
    listener_ip6 = NULL;
    
    // init clients list
    LinkedList1_Init(&tcp_clients);
    
    // init number of clients
    num_clients = 0;
    
    // enter event loop
    BLog(BLOG_NOTICE, "entering event loop");
    BReactor_Exec(&ss);
    
    // free clients
    LinkedList1Node *node;
    while (node = LinkedList1_GetFirst(&tcp_clients)) {
        struct tcp_client *client = UPPER_OBJECT(node, struct tcp_client, list_node);
        client_murder(client);
    }
    
    // free listener
    if (listener_ip6) {
        tcp_close(listener_ip6);
    }
    if (listener) {
        tcp_close(listener);
    }
    
    // free netif
    if (have_netif) {
        netif_remove(&netif);
    }

    // ==== PSIPHON ====
    // The existing tun2socks cleanup sometimes leaves some TCP connections
    // in the TIME_WAIT state. With regular tun2socks, these will be cleaned up
    // by process termination. Since we re-init tun2socks within one process,
    // and tcp_bind_to_netif requires no TCP connections bound to the network
    // interface, we need to explicitly clean these up. Since we're also closing
    // both sources of tunneled packets (VPN fd and SOCKS sockets), there should
    // be no need to keep these TCP connections in TIME_WAIT between tun2socks
    // invocations.
    // After further testing, we found at least one TCP connection left in the
    // active list (with state SYN_RCVD). Now we're aborting the active list
    // as well, and the bound list for good measure.
    tcp_remove(tcp_bound_pcbs);
    tcp_remove(tcp_active_pcbs);
    tcp_remove(tcp_tw_pcbs);
    // ==== PSIPHON ====
    

    BReactor_RemoveTimer(&ss, &tcp_timer);
    BFree(device_write_buf);
fail5:
    BPending_Free(&lwip_init_job);
    if (options.udpgw_remote_server_addr) {
        SocksUdpGwClient_Free(&udpgw_client);
    }
fail4a:
    SinglePacketBuffer_Free(&device_read_buffer);
fail4:
    PacketPassInterface_Free(&device_read_interface);
    BTap_Free(&device);
fail3:
    BSignal_Finish();
fail2:
    BReactor_Free(&ss);
fail1:
    BFree(password_file_contents);
    BLog(BLOG_NOTICE, "exiting");
    BLog_Free();
fail0:
    DebugObjectGlobal_Finish();
}

void terminate (void)
{
    ASSERT(!quitting)
    
    BLog(BLOG_NOTICE, "tearing down");
    
    // set quitting
    quitting = 1;
    
    // exit event loop
    BReactor_Quit(&ss, 1);
}

void print_help (const char *name)
{
    printf(
        "Usage:\n"
        "    %s\n"
        "        [--help]\n"
        "        [--version]\n"
        "        [--logger <"LOGGERS_STRING">]\n"
        #ifndef BADVPN_USE_WINAPI
        "        (logger=syslog?\n"
        "            [--syslog-facility <string>]\n"
        "            [--syslog-ident <string>]\n"
        "        )\n"
        #endif
        "        [--loglevel <0-5/none/error/warning/notice/info/debug>]\n"
        "        [--channel-loglevel <channel-name> <0-5/none/error/warning/notice/info/debug>] ...\n"
        "        [--tundev <name>]\n"
        "        --netif-ipaddr <ipaddr>\n"
        "        --netif-netmask <ipnetmask>\n"
        "        --socks-server-addr <addr>\n"
        "        [--netif-ip6addr <addr>]\n"
        "        [--username <username>]\n"
        "        [--password <password>]\n"
        "        [--password-file <file>]\n"
        "        [--append-source-to-username]\n"
        "        [--udpgw-remote-server-addr <addr>]\n"
        "        [--udpgw-max-connections <number>]\n"
        "        [--udpgw-connection-buffer-size <number>]\n"
        "        [--udpgw-transparent-dns]\n"
        "Address format is a.b.c.d:port (IPv4) or [addr]:port (IPv6).\n",
        name
    );
}

void print_version (void)
{
    printf(GLOBAL_PRODUCT_NAME" "PROGRAM_NAME" "GLOBAL_VERSION"\n"GLOBAL_COPYRIGHT_NOTICE"\n");
}

//==== PSIPHON ====

void init_arguments (const char* program_name)
{
    options.help = 0;
    options.version = 0;
    options.logger = LOGGER_STDOUT;
    #ifndef BADVPN_USE_WINAPI
    options.logger_syslog_facility = "daemon";
    options.logger_syslog_ident = (char*)program_name;
    #endif
    options.loglevel = -1;
    for (int i = 0; i < BLOG_NUM_CHANNELS; i++) {
        options.loglevels[i] = -1;
    }
    options.tundev = NULL;
    options.netif_ipaddr = NULL;
    options.netif_netmask = NULL;
    options.netif_ip6addr = NULL;
    options.socks_server_addr = NULL;
    options.username = NULL;
    options.password = NULL;
    options.password_file = NULL;
    options.append_source_to_username = 0;
    options.udpgw_remote_server_addr = NULL;
    options.udpgw_max_connections = DEFAULT_UDPGW_MAX_CONNECTIONS;
    options.udpgw_connection_buffer_size = DEFAULT_UDPGW_CONNECTION_BUFFER_SIZE;
    options.udpgw_transparent_dns = 0;

    options.tun_fd = 0;
    options.set_signal = 1;
}

//==== PSIPHON ====

int parse_arguments (int argc, char *argv[])
{
    if (argc <= 0) {
        return 0;
    }
    
    // PSIPHON
    init_arguments(argv[0]);
    
    int i;
    for (i = 1; i < argc; i++) {
        char *arg = argv[i];
        if (!strcmp(arg, "--help")) {
            options.help = 1;
        }
        else if (!strcmp(arg, "--version")) {
            options.version = 1;
        }
        else if (!strcmp(arg, "--logger")) {
            if (1 >= argc - i) {
                fprintf(stderr, "%s: requires an argument\n", arg);
                return 0;
            }
            char *arg2 = argv[i + 1];
            if (!strcmp(arg2, "stdout")) {
                options.logger = LOGGER_STDOUT;
            }
            #ifndef BADVPN_USE_WINAPI
            else if (!strcmp(arg2, "syslog")) {
                options.logger = LOGGER_SYSLOG;
            }
            #endif
            else {
                fprintf(stderr, "%s: wrong argument\n", arg);
                return 0;
            }
            i++;
        }
        #ifndef BADVPN_USE_WINAPI
        else if (!strcmp(arg, "--syslog-facility")) {
            if (1 >= argc - i) {
                fprintf(stderr, "%s: requires an argument\n", arg);
                return 0;
            }
            options.logger_syslog_facility = argv[i + 1];
            i++;
        }
        else if (!strcmp(arg, "--syslog-ident")) {
            if (1 >= argc - i) {
                fprintf(stderr, "%s: requires an argument\n", arg);
                return 0;
            }
            options.logger_syslog_ident = argv[i + 1];
            i++;
        }
        #endif
        else if (!strcmp(arg, "--loglevel")) {
            if (1 >= argc - i) {
                fprintf(stderr, "%s: requires an argument\n", arg);
                return 0;
            }
            if ((options.loglevel = parse_loglevel(argv[i + 1])) < 0) {
                fprintf(stderr, "%s: wrong argument\n", arg);
                return 0;
            }
            i++;
        }
        else if (!strcmp(arg, "--channel-loglevel")) {
            if (2 >= argc - i) {
                fprintf(stderr, "%s: requires two arguments\n", arg);
                return 0;
            }
            int channel = BLogGlobal_GetChannelByName(argv[i + 1]);
            if (channel < 0) {
                fprintf(stderr, "%s: wrong channel argument\n", arg);
                return 0;
            }
            int loglevel = parse_loglevel(argv[i + 2]);
            if (loglevel < 0) {
                fprintf(stderr, "%s: wrong loglevel argument\n", arg);
                return 0;
            }
            options.loglevels[channel] = loglevel;
            i += 2;
        }
        else if (!strcmp(arg, "--tundev")) {
            if (1 >= argc - i) {
                fprintf(stderr, "%s: requires an argument\n", arg);
                return 0;
            }
            options.tundev = argv[i + 1];
            i++;
        }
        else if (!strcmp(arg, "--netif-ipaddr")) {
            if (1 >= argc - i) {
                fprintf(stderr, "%s: requires an argument\n", arg);
                return 0;
            }
            options.netif_ipaddr = argv[i + 1];
            i++;
        }
        else if (!strcmp(arg, "--netif-netmask")) {
            if (1 >= argc - i) {
                fprintf(stderr, "%s: requires an argument\n", arg);
                return 0;
            }
            options.netif_netmask = argv[i + 1];
            i++;
        }
        else if (!strcmp(arg, "--netif-ip6addr")) {
            if (1 >= argc - i) {
                fprintf(stderr, "%s: requires an argument\n", arg);
                return 0;
            }
            options.netif_ip6addr = argv[i + 1];
            i++;
        }
        else if (!strcmp(arg, "--socks-server-addr")) {
            if (1 >= argc - i) {
                fprintf(stderr, "%s: requires an argument\n", arg);
                return 0;
            }
            options.socks_server_addr = argv[i + 1];
            i++;
        }
        else if (!strcmp(arg, "--username")) {
            if (1 >= argc - i) {
                fprintf(stderr, "%s: requires an argument\n", arg);
                return 0;
            }
            options.username = argv[i + 1];
            i++;
        }
        else if (!strcmp(arg, "--password")) {
            if (1 >= argc - i) {
                fprintf(stderr, "%s: requires an argument\n", arg);
                return 0;
            }
            options.password = argv[i + 1];
            i++;
        }
        else if (!strcmp(arg, "--password-file")) {
            if (1 >= argc - i) {
                fprintf(stderr, "%s: requires an argument\n", arg);
                return 0;
            }
            options.password_file = argv[i + 1];
            i++;
        }
        else if (!strcmp(arg, "--append-source-to-username")) {
            options.append_source_to_username = 1;
        }
        else if (!strcmp(arg, "--udpgw-remote-server-addr")) {
            if (1 >= argc - i) {
                fprintf(stderr, "%s: requires an argument\n", arg);
                return 0;
            }
            options.udpgw_remote_server_addr = argv[i + 1];
            i++;
        }
        else if (!strcmp(arg, "--udpgw-max-connections")) {
            if (1 >= argc - i) {
                fprintf(stderr, "%s: requires an argument\n", arg);
                return 0;
            }
            if ((options.udpgw_max_connections = atoi(argv[i + 1])) <= 0) {
                fprintf(stderr, "%s: wrong argument\n", arg);
                return 0;
            }
            i++;
        }
        else if (!strcmp(arg, "--udpgw-connection-buffer-size")) {
            if (1 >= argc - i) {
                fprintf(stderr, "%s: requires an argument\n", arg);
                return 0;
            }
            if ((options.udpgw_connection_buffer_size = atoi(argv[i + 1])) <= 0) {
                fprintf(stderr, "%s: wrong argument\n", arg);
                return 0;
            }
            i++;
        }
        else if (!strcmp(arg, "--udpgw-transparent-dns")) {
            options.udpgw_transparent_dns = 1;
        }
        else {
            fprintf(stderr, "unknown option: %s\n", arg);
            return 0;
        }
    }
    
    if (options.help || options.version) {
        return 1;
    }
    
    if (!options.netif_ipaddr) {
        fprintf(stderr, "--netif-ipaddr is required\n");
        return 0;
    }
    
    if (!options.netif_netmask) {
        fprintf(stderr, "--netif-netmask is required\n");
        return 0;
    }
    
    if (!options.socks_server_addr) {
        fprintf(stderr, "--socks-server-addr is required\n");
        return 0;
    }
    
    if (options.username) {
        if (!options.password && !options.password_file) {
            fprintf(stderr, "username given but password not given\n");
            return 0;
        }
        
        if (options.password && options.password_file) {
            fprintf(stderr, "--password and --password-file cannot both be given\n");
            return 0;
        }
    }
    
    return 1;
}

int process_arguments (void)
{
    ASSERT(!password_file_contents)
    
    // resolve netif ipaddr
    if (!BIPAddr_Resolve(&netif_ipaddr, options.netif_ipaddr, 0)) {
        BLog(BLOG_ERROR, "netif ipaddr: BIPAddr_Resolve failed");
        return 0;
    }
    if (netif_ipaddr.type != BADDR_TYPE_IPV4) {
        BLog(BLOG_ERROR, "netif ipaddr: must be an IPv4 address");
        return 0;
    }
    
    // resolve netif netmask
    if (!BIPAddr_Resolve(&netif_netmask, options.netif_netmask, 0)) {
        BLog(BLOG_ERROR, "netif netmask: BIPAddr_Resolve failed");
        return 0;
    }
    if (netif_netmask.type != BADDR_TYPE_IPV4) {
        BLog(BLOG_ERROR, "netif netmask: must be an IPv4 address");
        return 0;
    }
    
    // parse IP6 address
    if (options.netif_ip6addr) {
        if (!ipaddr6_parse_ipv6_addr(options.netif_ip6addr, &netif_ip6addr)) {
            BLog(BLOG_ERROR, "netif ip6addr: incorrect");
            return 0;
        }
    }
    
    // resolve SOCKS server address
    if (!BAddr_Parse2(&socks_server_addr, options.socks_server_addr, NULL, 0, 0)) {
        BLog(BLOG_ERROR, "socks server addr: BAddr_Parse2 failed");
        return 0;
    }
    
    // add none socks authentication method
    socks_auth_info[0] = BSocksClient_auth_none();
    socks_num_auth_info = 1;
    
    // add password socks authentication method
    if (options.username) {
        const char *password;
        size_t password_len;
        if (options.password) {
            password = options.password;
            password_len = strlen(options.password);
        } else {
            if (!read_file(options.password_file, &password_file_contents, &password_len)) {
                BLog(BLOG_ERROR, "failed to read password file");
                return 0;
            }
            password = (char *)password_file_contents;
        }
        
        socks_auth_info[socks_num_auth_info++] = BSocksClient_auth_password(
            options.username, strlen(options.username),
            password, password_len
        );
    }
    
    // resolve remote udpgw server address
    if (options.udpgw_remote_server_addr) {
        if (!BAddr_Parse2(&udpgw_remote_server_addr, options.udpgw_remote_server_addr, NULL, 0, 0)) {
            BLog(BLOG_ERROR, "remote udpgw server addr: BAddr_Parse2 failed");
            return 0;
        }
    }
    
    return 1;
}

void signal_handler (void *unused)
{
    ASSERT(!quitting)
    
    BLog(BLOG_NOTICE, "termination requested");
    
    terminate();
}

BAddr baddr_from_lwip (int is_ipv6, const ipX_addr_t *ipx_addr, uint16_t port_hostorder)
{
    BAddr addr;
    if (is_ipv6) {
        BAddr_InitIPv6(&addr, (uint8_t *)ipx_addr->ip6.addr, hton16(port_hostorder));
    } else {
        BAddr_InitIPv4(&addr, ipx_addr->ip4.addr, hton16(port_hostorder));
    }
    return addr;
}

void lwip_init_job_hadler (void *unused)
{
    ASSERT(!quitting)
    ASSERT(netif_ipaddr.type == BADDR_TYPE_IPV4)
    ASSERT(netif_netmask.type == BADDR_TYPE_IPV4)
    ASSERT(!have_netif)
    ASSERT(!listener)
    ASSERT(!listener_ip6)
    
    BLog(BLOG_DEBUG, "lwip init");
    
    // NOTE: the device may fail during this, but there's no harm in not checking
    // for that at every step
    
    // init lwip
    lwip_init();
    
    // make addresses for netif
    ip_addr_t addr;
    addr.addr = netif_ipaddr.ipv4;
    ip_addr_t netmask;
    netmask.addr = netif_netmask.ipv4;
    ip_addr_t gw;
    ip_addr_set_any(&gw);
    
    // init netif
    if (!netif_add(&netif, &addr, &netmask, &gw, NULL, netif_init_func, netif_input_func)) {
        BLog(BLOG_ERROR, "netif_add failed");
        goto fail;
    }
    have_netif = 1;
    
    // set netif up
    netif_set_up(&netif);
    
    // set netif pretend TCP
    netif_set_pretend_tcp(&netif, 1);
    
    // set netif default
    netif_set_default(&netif);
    
    if (options.netif_ip6addr) {
        // add IPv6 address
        memcpy(netif_ip6_addr(&netif, 0), netif_ip6addr.bytes, sizeof(netif_ip6addr.bytes));
        netif_ip6_addr_set_state(&netif, 0, IP6_ADDR_VALID);
    }
    
    // init listener
    struct tcp_pcb *l = tcp_new();
    if (!l) {
        BLog(BLOG_ERROR, "tcp_new failed");
        goto fail;
    }
    
    // bind listener
    if (tcp_bind_to_netif(l, "ho0") != ERR_OK) {
        BLog(BLOG_ERROR, "tcp_bind_to_netif failed");
        tcp_close(l);
        goto fail;
    }
    
    // listen listener
    if (!(listener = tcp_listen(l))) {
        BLog(BLOG_ERROR, "tcp_listen failed");
        tcp_close(l);
        goto fail;
    }
    
    // setup listener accept handler
    tcp_accept(listener, listener_accept_func);
    
    if (options.netif_ip6addr) {
        struct tcp_pcb *l_ip6 = tcp_new_ip6();
        if (!l_ip6) {
            BLog(BLOG_ERROR, "tcp_new_ip6 failed");
            goto fail;
        }
        
        if (tcp_bind_to_netif(l_ip6, "ho0") != ERR_OK) {
            BLog(BLOG_ERROR, "tcp_bind_to_netif failed");
            tcp_close(l_ip6);
            goto fail;
        }
        
        if (!(listener_ip6 = tcp_listen(l_ip6))) {
            BLog(BLOG_ERROR, "tcp_listen failed");
            tcp_close(l_ip6);
            goto fail;
        }
        
        tcp_accept(listener_ip6, listener_accept_func);
    }
    
    return;
    
fail:
    if (!quitting) {
        terminate();
    }
}

void tcp_timer_handler (void *unused)
{
    ASSERT(!quitting)
    
    BLog(BLOG_DEBUG, "TCP timer");
    
    // schedule next timer
    // TODO: calculate timeout so we don't drift
    BReactor_SetTimer(&ss, &tcp_timer);
    
    tcp_tmr();
    return;
}

void device_error_handler (void *unused)
{
    ASSERT(!quitting)
    
    BLog(BLOG_ERROR, "device error");
    
    terminate();
    return;
}

void device_read_handler_send (void *unused, uint8_t *data, int data_len)
{
    ASSERT(!quitting)
    ASSERT(data_len >= 0)
    
    BLog(BLOG_DEBUG, "device: received packet");
    
    // accept packet
    PacketPassInterface_Done(&device_read_interface);
    
    // process UDP directly
    if (process_device_udp_packet(data, data_len)) {
        return;
    }
    
    // obtain pbuf
    if (data_len > UINT16_MAX) {
        BLog(BLOG_WARNING, "device read: packet too large");
        return;
    }
    struct pbuf *p = pbuf_alloc(PBUF_RAW, data_len, PBUF_POOL);
    if (!p) {
        BLog(BLOG_WARNING, "device read: pbuf_alloc failed");
        return;
    }
    
    // write packet to pbuf
    ASSERT_FORCE(pbuf_take(p, data, data_len) == ERR_OK)
    
    // pass pbuf to input
    if (netif.input(p, &netif) != ERR_OK) {
        BLog(BLOG_WARNING, "device read: input failed");
        pbuf_free(p);
    }
}

int process_device_udp_packet (uint8_t *data, int data_len)
{
    ASSERT(data_len >= 0)
    
    // do nothing if we don't have udpgw
    if (!options.udpgw_remote_server_addr) {
        goto fail;
    }
    
    BAddr local_addr;
    BAddr remote_addr;
    int is_dns;
    
    uint8_t ip_version = 0;
    if (data_len > 0) {
        ip_version = (data[0] >> 4);
    }
    
    switch (ip_version) {
        case 4: {
            // ignore non-UDP packets
            if (data_len < sizeof(struct ipv4_header) || data[offsetof(struct ipv4_header, protocol)] != IPV4_PROTOCOL_UDP) {
                goto fail;
            }
            
            // parse IPv4 header
            struct ipv4_header ipv4_header;
            if (!ipv4_check(data, data_len, &ipv4_header, &data, &data_len)) {
                goto fail;
            }
            
            // parse UDP
            struct udp_header udp_header;
            if (!udp_check(data, data_len, &udp_header, &data, &data_len)) {
                goto fail;
            }
            
            // verify UDP checksum
            uint16_t checksum_in_packet = udp_header.checksum;
            udp_header.checksum = 0;
            uint16_t checksum_computed = udp_checksum(&udp_header, data, data_len, ipv4_header.source_address, ipv4_header.destination_address);
            if (checksum_in_packet != checksum_computed) {
                goto fail;
            }
            
            BLog(BLOG_INFO, "UDP: from device %d bytes", data_len);
            
            // construct addresses
            BAddr_InitIPv4(&local_addr, ipv4_header.source_address, udp_header.source_port);
            BAddr_InitIPv4(&remote_addr, ipv4_header.destination_address, udp_header.dest_port);
            
            // if transparent DNS is enabled, any packet arriving at out netif
            // address to port 53 is considered a DNS packet
            is_dns = (options.udpgw_transparent_dns &&
                      ipv4_header.destination_address == netif_ipaddr.ipv4 &&
                      udp_header.dest_port == hton16(53));
        } break;
        
        case 6: {
            // ignore if IPv6 support is disabled
            if (!options.netif_ip6addr) {
                goto fail;
            }
            
            // ignore non-UDP packets
            if (data_len < sizeof(struct ipv6_header) || data[offsetof(struct ipv6_header, next_header)] != IPV6_NEXT_UDP) {
                goto fail;
            }
            
            // parse IPv6 header
            struct ipv6_header ipv6_header;
            if (!ipv6_check(data, data_len, &ipv6_header, &data, &data_len)) {
                goto fail;
            }
            
            // parse UDP
            struct udp_header udp_header;
            if (!udp_check(data, data_len, &udp_header, &data, &data_len)) {
                goto fail;
            }
            
            // verify UDP checksum
            uint16_t checksum_in_packet = udp_header.checksum;
            udp_header.checksum = 0;
            uint16_t checksum_computed = udp_ip6_checksum(&udp_header, data, data_len, ipv6_header.source_address, ipv6_header.destination_address);
            if (checksum_in_packet != checksum_computed) {
                goto fail;
            }
            
            BLog(BLOG_INFO, "UDP/IPv6: from device %d bytes", data_len);
            
            // construct addresses
            BAddr_InitIPv6(&local_addr, ipv6_header.source_address, udp_header.source_port);
            BAddr_InitIPv6(&remote_addr, ipv6_header.destination_address, udp_header.dest_port);
            
            // TODO dns
            is_dns = 0;
        } break;
        
        default: {
            goto fail;
        } break;
    }
    
    // check payload length
    if (data_len > udp_mtu) {
        BLog(BLOG_ERROR, "packet is too large, cannot send to udpgw");
        goto fail;
    }
    
    // submit packet to udpgw
    SocksUdpGwClient_SubmitPacket(&udpgw_client, local_addr, remote_addr, is_dns, data, data_len);
    
    return 1;
    
fail:
    return 0;
}

err_t netif_init_func (struct netif *netif)
{
    BLog(BLOG_DEBUG, "netif func init");
    
    netif->name[0] = 'h';
    netif->name[1] = 'o';
    netif->output = netif_output_func;
    netif->output_ip6 = netif_output_ip6_func;
    
    return ERR_OK;
}

err_t netif_output_func (struct netif *netif, struct pbuf *p, ip_addr_t *ipaddr)
{
    return common_netif_output(netif, p);
}

err_t netif_output_ip6_func (struct netif *netif, struct pbuf *p, ip6_addr_t *ipaddr)
{
    return common_netif_output(netif, p);
}

err_t common_netif_output (struct netif *netif, struct pbuf *p)
{
    SYNC_DECL
    
    BLog(BLOG_DEBUG, "device write: send packet");
    
    if (quitting) {
        return ERR_OK;
    }
    
    // if there is just one chunk, send it directly, else via buffer
    if (!p->next) {
        if (p->len > BTap_GetMTU(&device)) {
            BLog(BLOG_WARNING, "netif func output: no space left");
            goto out;
        }
        
        SYNC_FROMHERE
        BTap_Send(&device, (uint8_t *)p->payload, p->len);
        SYNC_COMMIT
    } else {
        int len = 0;
        do {
            if (p->len > BTap_GetMTU(&device) - len) {
                BLog(BLOG_WARNING, "netif func output: no space left");
                goto out;
            }
            memcpy(device_write_buf + len, p->payload, p->len);
            len += p->len;
        } while (p = p->next);
        
        SYNC_FROMHERE
        BTap_Send(&device, device_write_buf, len);
        SYNC_COMMIT
    }
    
out:
    return ERR_OK;
}

err_t netif_input_func (struct pbuf *p, struct netif *inp)
{
    uint8_t ip_version = 0;
    if (p->len > 0) {
        ip_version = (((uint8_t *)p->payload)[0] >> 4);
    }
    
    switch (ip_version) {
        case 4: {
            return ip_input(p, inp);
        } break;
        case 6: {
            if (options.netif_ip6addr) {
                return ip6_input(p, inp);
            }
        } break;
    }
    
    pbuf_free(p);
    return ERR_OK;
}

void client_logfunc (struct tcp_client *client)
{
    char local_addr_s[BADDR_MAX_PRINT_LEN];
    BAddr_Print(&client->local_addr, local_addr_s);
    char remote_addr_s[BADDR_MAX_PRINT_LEN];
    BAddr_Print(&client->remote_addr, remote_addr_s);
    
    BLog_Append("%05d (%s %s): ", num_clients, local_addr_s, remote_addr_s);
}

void client_log (struct tcp_client *client, int level, const char *fmt, ...)
{
    va_list vl;
    va_start(vl, fmt);
    BLog_LogViaFuncVarArg((BLog_logfunc)client_logfunc, client, BLOG_CURRENT_CHANNEL, level, fmt, vl);
    va_end(vl);
}

err_t listener_accept_func (void *arg, struct tcp_pcb *newpcb, err_t err)
{
    ASSERT(err == ERR_OK)
    
    // signal accepted
    struct tcp_pcb *this_listener = (PCB_ISIPV6(newpcb) ? listener_ip6 : listener);
    tcp_accepted(this_listener);
    
    // allocate client structure
    struct tcp_client *client = (struct tcp_client *)malloc(sizeof(*client));
    if (!client) {
        BLog(BLOG_ERROR, "listener accept: malloc failed");
        goto fail0;
    }
    client->socks_username = NULL;
    
    SYNC_DECL
    SYNC_FROMHERE
    
    // read addresses
    client->local_addr = baddr_from_lwip(PCB_ISIPV6(newpcb), &newpcb->local_ip, newpcb->local_port);
    client->remote_addr = baddr_from_lwip(PCB_ISIPV6(newpcb), &newpcb->remote_ip, newpcb->remote_port);
    
    // get destination address
    BAddr addr = client->local_addr;
#ifdef OVERRIDE_DEST_ADDR
    ASSERT_FORCE(BAddr_Parse2(&addr, OVERRIDE_DEST_ADDR, NULL, 0, 1))
#endif
    
    // add source address to username if requested
    if (options.username && options.append_source_to_username) {
        char addr_str[BADDR_MAX_PRINT_LEN];
        BAddr_Print(&client->remote_addr, addr_str);
        client->socks_username = concat_strings(3, options.username, "@", addr_str);
        if (!client->socks_username) {
            goto fail1;
        }
        socks_auth_info[1].password.username = client->socks_username;
        socks_auth_info[1].password.username_len = strlen(client->socks_username);
    }
    
    // init SOCKS
    if (!BSocksClient_Init(&client->socks_client, socks_server_addr, socks_auth_info, socks_num_auth_info,
                           addr, (BSocksClient_handler)client_socks_handler, client, &ss)) {
        BLog(BLOG_ERROR, "listener accept: BSocksClient_Init failed");
        goto fail1;
    }
    
    // init dead vars
    DEAD_INIT(client->dead);
    DEAD_INIT(client->dead_client);
    
    // add to linked list
    LinkedList1_Append(&tcp_clients, &client->list_node);
    
    // increment counter
    ASSERT(num_clients >= 0)
    num_clients++;
    
    // set pcb
    client->pcb = newpcb;
    
    // set client not closed
    client->client_closed = 0;
    
    // setup handler argument
    tcp_arg(client->pcb, client);
    
    // setup handlers
    tcp_err(client->pcb, client_err_func);
    tcp_recv(client->pcb, client_recv_func);
    
    // setup buffer
    client->buf_used = 0;
    
    // set SOCKS not up, not closed
    client->socks_up = 0;
    client->socks_closed = 0;
    
    client_log(client, BLOG_INFO, "accepted");
    
    DEAD_ENTER(client->dead_client)
    SYNC_COMMIT
    DEAD_LEAVE2(client->dead_client)
    if (DEAD_KILLED) {
        return ERR_ABRT;
    }
    
    return ERR_OK;
    
fail1:
    SYNC_BREAK
    free(client->socks_username);
    free(client);
fail0:
    return ERR_MEM;
}

void client_handle_freed_client (struct tcp_client *client)
{
    ASSERT(!client->client_closed)
    
    // pcb was taken care of by the caller
    
    // kill client dead var
    DEAD_KILL(client->dead_client);
    
    // set client closed
    client->client_closed = 1;
    
    // if we have data to be sent to SOCKS and can send it, keep sending
    if (client->buf_used > 0 && !client->socks_closed) {
        client_log(client, BLOG_INFO, "waiting untill buffered data is sent to SOCKS");
    } else {
        if (!client->socks_closed) {
            client_free_socks(client);
        } else {
            client_dealloc(client);
        }
    }
}

void client_free_client (struct tcp_client *client)
{
    ASSERT(!client->client_closed)
    
    // remove callbacks
    tcp_err(client->pcb, NULL);
    tcp_recv(client->pcb, NULL);
    tcp_sent(client->pcb, NULL);
    
    // free pcb
    err_t err = tcp_close(client->pcb);
    if (err != ERR_OK) {
        client_log(client, BLOG_ERROR, "tcp_close failed (%d)", err);
        tcp_abort(client->pcb);
    }
    
    client_handle_freed_client(client);
}

void client_abort_client (struct tcp_client *client)
{
    ASSERT(!client->client_closed)
    
    // remove callbacks
    tcp_err(client->pcb, NULL);
    tcp_recv(client->pcb, NULL);
    tcp_sent(client->pcb, NULL);
    
    // free pcb
    tcp_abort(client->pcb);
    
    client_handle_freed_client(client);
}

void client_free_socks (struct tcp_client *client)
{
    ASSERT(!client->socks_closed)
    
    // stop sending to SOCKS
    if (client->socks_up) {
        // stop receiving from client
        if (!client->client_closed) {
            tcp_recv(client->pcb, NULL);
        }
    }
    
    // free SOCKS
    BSocksClient_Free(&client->socks_client);
    
    // set SOCKS closed
    client->socks_closed = 1;
    
    // if we have data to be sent to the client and we can send it, keep sending
    if (client->socks_up && (client->socks_recv_buf_used >= 0 || client->socks_recv_tcp_pending > 0) && !client->client_closed) {
        client_log(client, BLOG_INFO, "waiting until buffered data is sent to client");
    } else {
        if (!client->client_closed) {
            client_free_client(client);
        } else {
            client_dealloc(client);
        }
    }
}

void client_murder (struct tcp_client *client)
{
    // free client
    if (!client->client_closed) {
        // remove callbacks
        tcp_err(client->pcb, NULL);
        tcp_recv(client->pcb, NULL);
        tcp_sent(client->pcb, NULL);
        
        // abort
        tcp_abort(client->pcb);
        
        // kill client dead var
        DEAD_KILL(client->dead_client);
        
        // set client closed
        client->client_closed = 1;
    }
    
    // free SOCKS
    if (!client->socks_closed) {
        // free SOCKS
        BSocksClient_Free(&client->socks_client);
        
        // set SOCKS closed
        client->socks_closed = 1;
    }
    
    // dealloc entry
    client_dealloc(client);
}

void client_dealloc (struct tcp_client *client)
{
    ASSERT(client->client_closed)
    ASSERT(client->socks_closed)
    
    // decrement counter
    ASSERT(num_clients > 0)
    num_clients--;
    
    // remove client entry
    LinkedList1_Remove(&tcp_clients, &client->list_node);
    
    // kill dead var
    DEAD_KILL(client->dead);
    
    // free memory
    free(client->socks_username);
    free(client);
}

void client_err_func (void *arg, err_t err)
{
    struct tcp_client *client = (struct tcp_client *)arg;
    ASSERT(!client->client_closed)
    
    client_log(client, BLOG_INFO, "client error (%d)", (int)err);
    
    // the pcb was taken care of by the caller
    client_handle_freed_client(client);
}

err_t client_recv_func (void *arg, struct tcp_pcb *tpcb, struct pbuf *p, err_t err)
{
    struct tcp_client *client = (struct tcp_client *)arg;
    ASSERT(!client->client_closed)
    ASSERT(err == ERR_OK) // checked in lwIP source. Otherwise, I've no idea what should
                          // be done with the pbuf in case of an error.
    
    if (!p) {
        client_log(client, BLOG_INFO, "client closed");
        client_free_client(client);
        return ERR_ABRT;
    }
    
    ASSERT(p->tot_len > 0)
    
    // check if we have enough buffer
    if (p->tot_len > sizeof(client->buf) - client->buf_used) {
        client_log(client, BLOG_ERROR, "no buffer for data !?!");
        return ERR_MEM;
    }
    
    // copy data to buffer
    ASSERT_EXECUTE(pbuf_copy_partial(p, client->buf + client->buf_used, p->tot_len, 0) == p->tot_len)
    client->buf_used += p->tot_len;
    
    // if there was nothing in the buffer before, and SOCKS is up, start send data
    if (client->buf_used == p->tot_len && client->socks_up) {
        ASSERT(!client->socks_closed) // this callback is removed when SOCKS is closed
        
        SYNC_DECL
        SYNC_FROMHERE
        client_send_to_socks(client);
        DEAD_ENTER(client->dead_client)
        SYNC_COMMIT
        DEAD_LEAVE2(client->dead_client)
        if (DEAD_KILLED) {
            return ERR_ABRT;
        }
    }
    
    // free pbuff
    pbuf_free(p);
    
    return ERR_OK;
}

void client_socks_handler (struct tcp_client *client, int event)
{
    ASSERT(!client->socks_closed)
    
    switch (event) {
        case BSOCKSCLIENT_EVENT_ERROR: {
            client_log(client, BLOG_INFO, "SOCKS error");
            
            client_free_socks(client);
        } break;
        
        case BSOCKSCLIENT_EVENT_UP: {
            ASSERT(!client->socks_up)
            
            client_log(client, BLOG_INFO, "SOCKS up");
            
            // init sending
            client->socks_send_if = BSocksClient_GetSendInterface(&client->socks_client);
            StreamPassInterface_Sender_Init(client->socks_send_if, (StreamPassInterface_handler_done)client_socks_send_handler_done, client);
            
            // init receiving
            client->socks_recv_if = BSocksClient_GetRecvInterface(&client->socks_client);
            StreamRecvInterface_Receiver_Init(client->socks_recv_if, (StreamRecvInterface_handler_done)client_socks_recv_handler_done, client);
            client->socks_recv_buf_used = -1;
            client->socks_recv_tcp_pending = 0;
            if (!client->client_closed) {
                tcp_sent(client->pcb, client_sent_func);
            }
            
            // set up
            client->socks_up = 1;
            
            // start sending data if there is any
            if (client->buf_used > 0) {
                client_send_to_socks(client);
            }
            
            // start receiving data if client is still up
            if (!client->client_closed) {
                client_socks_recv_initiate(client);
            }
        } break;
        
        case BSOCKSCLIENT_EVENT_ERROR_CLOSED: {
            ASSERT(client->socks_up)
            
            client_log(client, BLOG_INFO, "SOCKS closed");
            
            client_free_socks(client);
        } break;
        
        default:
            ASSERT(0);
    }
}

void client_send_to_socks (struct tcp_client *client)
{
    ASSERT(!client->socks_closed)
    ASSERT(client->socks_up)
    ASSERT(client->buf_used > 0)
    
    // schedule sending
    StreamPassInterface_Sender_Send(client->socks_send_if, client->buf, client->buf_used);
}

void client_socks_send_handler_done (struct tcp_client *client, int data_len)
{
    ASSERT(!client->socks_closed)
    ASSERT(client->socks_up)
    ASSERT(client->buf_used > 0)
    ASSERT(data_len > 0)
    ASSERT(data_len <= client->buf_used)
    
    // remove sent data from buffer
    memmove(client->buf, client->buf + data_len, client->buf_used - data_len);
    client->buf_used -= data_len;
    
    if (!client->client_closed) {
        // confirm sent data
        tcp_recved(client->pcb, data_len);
    }
    
    if (client->buf_used > 0) {
        // send any further data
        StreamPassInterface_Sender_Send(client->socks_send_if, client->buf, client->buf_used);
    }
    else if (client->client_closed) {
        // client was closed we've sent everything we had buffered; we're done with it
        client_log(client, BLOG_INFO, "removing after client went down");
        
        client_free_socks(client);
    }
}

void client_socks_recv_initiate (struct tcp_client *client)
{
    ASSERT(!client->client_closed)
    ASSERT(!client->socks_closed)
    ASSERT(client->socks_up)
    ASSERT(client->socks_recv_buf_used == -1)
    
    StreamRecvInterface_Receiver_Recv(client->socks_recv_if, client->socks_recv_buf, sizeof(client->socks_recv_buf));
}

void client_socks_recv_handler_done (struct tcp_client *client, int data_len)
{
    ASSERT(data_len > 0)
    ASSERT(data_len <= sizeof(client->socks_recv_buf))
    ASSERT(!client->socks_closed)
    ASSERT(client->socks_up)
    ASSERT(client->socks_recv_buf_used == -1)
    
    // if client was closed, stop receiving
    if (client->client_closed) {
        return;
    }
    
    // set amount of data in buffer
    client->socks_recv_buf_used = data_len;
    client->socks_recv_buf_sent = 0;
    client->socks_recv_waiting = 0;
    
    // send to client
    if (client_socks_recv_send_out(client) < 0) {
        return;
    }
    
    // continue receiving if needed
    if (client->socks_recv_buf_used == -1) {
        client_socks_recv_initiate(client);
    }
}

int client_socks_recv_send_out (struct tcp_client *client)
{
    ASSERT(!client->client_closed)
    ASSERT(client->socks_up)
    ASSERT(client->socks_recv_buf_used > 0)
    ASSERT(client->socks_recv_buf_sent < client->socks_recv_buf_used)
    ASSERT(!client->socks_recv_waiting)
    
    // return value -1 means tcp_abort() was done,
    // 0 means it wasn't and the client (pcb) is still up
    
    do {
        int to_write = bmin_int(client->socks_recv_buf_used - client->socks_recv_buf_sent, tcp_sndbuf(client->pcb));
        if (to_write == 0) {
            break;
        }
        
        err_t err = tcp_write(client->pcb, client->socks_recv_buf + client->socks_recv_buf_sent, to_write, TCP_WRITE_FLAG_COPY);
        if (err != ERR_OK) {
            if (err == ERR_MEM) {
                break;
            }
            
            client_log(client, BLOG_INFO, "tcp_write failed (%d)", (int)err);
            
            client_abort_client(client);
            return -1;
        }
        
        client->socks_recv_buf_sent += to_write;
        client->socks_recv_tcp_pending += to_write;
    } while (client->socks_recv_buf_sent < client->socks_recv_buf_used);
    
    // start sending now
    err_t err = tcp_output(client->pcb);
    if (err != ERR_OK) {
        client_log(client, BLOG_INFO, "tcp_output failed (%d)", (int)err);
        
        client_abort_client(client);
        return -1;
    }
    
    // more data to queue?
    if (client->socks_recv_buf_sent < client->socks_recv_buf_used) {
        if (client->socks_recv_tcp_pending == 0) {
            client_log(client, BLOG_ERROR, "can't queue data, but all data was confirmed !?!");
            
            client_abort_client(client);
            return -1;
        }
        
        // set waiting, continue in client_sent_func
        client->socks_recv_waiting = 1;
        return 0;
    }
    
    // everything was queued
    client->socks_recv_buf_used = -1;
    
    return 0;
}

err_t client_sent_func (void *arg, struct tcp_pcb *tpcb, u16_t len)
{
    struct tcp_client *client = (struct tcp_client *)arg;
    
    ASSERT(!client->client_closed)
    ASSERT(client->socks_up)
    ASSERT(len > 0)
    ASSERT(len <= client->socks_recv_tcp_pending)
    
    // decrement pending
    client->socks_recv_tcp_pending -= len;
    
    // continue queuing
    if (client->socks_recv_buf_used > 0) {
        ASSERT(client->socks_recv_waiting)
        ASSERT(client->socks_recv_buf_sent < client->socks_recv_buf_used)
        
        // set not waiting
        client->socks_recv_waiting = 0;
        
        // possibly send more data
        if (client_socks_recv_send_out(client) < 0) {
            return ERR_ABRT;
        }
        
        // we just queued some data, so it can't have been confirmed yet
        ASSERT(client->socks_recv_tcp_pending > 0)
        
        // continue receiving if needed
        if (client->socks_recv_buf_used == -1 && !client->socks_closed) {
            SYNC_DECL
            SYNC_FROMHERE
            client_socks_recv_initiate(client);
            DEAD_ENTER(client->dead_client)
            SYNC_COMMIT
            DEAD_LEAVE2(client->dead_client)
            if (DEAD_KILLED) {
                return ERR_ABRT;
            }
        }
        
        return ERR_OK;
    }
    
    // have we sent everything after SOCKS was closed?
    if (client->socks_closed && client->socks_recv_tcp_pending == 0) {
        client_log(client, BLOG_INFO, "removing after SOCKS went down");
        client_free_client(client);
        return ERR_ABRT;
    }
    
    return ERR_OK;
}

void udpgw_client_handler_received (void *unused, BAddr local_addr, BAddr remote_addr, const uint8_t *data, int data_len)
{
    ASSERT(options.udpgw_remote_server_addr)
    ASSERT(local_addr.type == BADDR_TYPE_IPV4 || local_addr.type == BADDR_TYPE_IPV6)
    ASSERT(local_addr.type == remote_addr.type)
    ASSERT(data_len >= 0)
    
    int packet_length = 0;
    
    switch (local_addr.type) {
        case BADDR_TYPE_IPV4: {
            BLog(BLOG_INFO, "UDP: from udpgw %d bytes", data_len);
            
            if (data_len > UINT16_MAX - (sizeof(struct ipv4_header) + sizeof(struct udp_header)) ||
                data_len > BTap_GetMTU(&device) - (int)(sizeof(struct ipv4_header) + sizeof(struct udp_header))
            ) {
                BLog(BLOG_ERROR, "UDP: packet is too large");
                return;
            }
            
            // build IP header
            struct ipv4_header iph;
            iph.version4_ihl4 = IPV4_MAKE_VERSION_IHL(sizeof(iph));
            iph.ds = hton8(0);
            iph.total_length = hton16(sizeof(iph) + sizeof(struct udp_header) + data_len);
            iph.identification = hton16(0);
            iph.flags3_fragmentoffset13 = hton16(0);
            iph.ttl = hton8(64);
            iph.protocol = hton8(IPV4_PROTOCOL_UDP);
            iph.checksum = hton16(0);
            iph.source_address = remote_addr.ipv4.ip;
            iph.destination_address = local_addr.ipv4.ip;
            iph.checksum = ipv4_checksum(&iph, NULL, 0);
            
            // build UDP header
            struct udp_header udph;
            udph.source_port = remote_addr.ipv4.port;
            udph.dest_port = local_addr.ipv4.port;
            udph.length = hton16(sizeof(udph) + data_len);
            udph.checksum = hton16(0);
            udph.checksum = udp_checksum(&udph, data, data_len, iph.source_address, iph.destination_address);
            
            // write packet
            memcpy(device_write_buf, &iph, sizeof(iph));
            memcpy(device_write_buf + sizeof(iph), &udph, sizeof(udph));
            memcpy(device_write_buf + sizeof(iph) + sizeof(udph), data, data_len);
            packet_length = sizeof(iph) + sizeof(udph) + data_len;
        } break;
        
        case BADDR_TYPE_IPV6: {
            BLog(BLOG_INFO, "UDP/IPv6: from udpgw %d bytes", data_len);
            
            if (!options.netif_ip6addr) {
                BLog(BLOG_ERROR, "got IPv6 packet from udpgw but IPv6 is disabled");
                return;
            }
            
            if (data_len > UINT16_MAX - sizeof(struct udp_header) ||
                data_len > BTap_GetMTU(&device) - (int)(sizeof(struct ipv6_header) + sizeof(struct udp_header))
            ) {
                BLog(BLOG_ERROR, "UDP/IPv6: packet is too large");
                return;
            }
            
            // build IPv6 header
            struct ipv6_header iph;
            iph.version4_tc4 = hton8((6 << 4));
            iph.tc4_fl4 = hton8(0);
            iph.fl = hton16(0);
            iph.payload_length = hton16(sizeof(struct udp_header) + data_len);
            iph.next_header = hton8(IPV6_NEXT_UDP);
            iph.hop_limit = hton8(64);
            memcpy(iph.source_address, remote_addr.ipv6.ip, 16);
            memcpy(iph.destination_address, local_addr.ipv6.ip, 16);
            
            // build UDP header
            struct udp_header udph;
            udph.source_port = remote_addr.ipv6.port;
            udph.dest_port = local_addr.ipv6.port;
            udph.length = hton16(sizeof(udph) + data_len);
            udph.checksum = hton16(0);
            udph.checksum = udp_ip6_checksum(&udph, data, data_len, iph.source_address, iph.destination_address);
            
            // write packet
            memcpy(device_write_buf, &iph, sizeof(iph));
            memcpy(device_write_buf + sizeof(iph), &udph, sizeof(udph));
            memcpy(device_write_buf + sizeof(iph) + sizeof(udph), data, data_len);
            packet_length = sizeof(iph) + sizeof(udph) + data_len;
        } break;
    }
    
    // submit packet
    BTap_Send(&device, device_write_buf, packet_length);
}<|MERGE_RESOLUTION|>--- conflicted
+++ resolved
@@ -455,10 +455,6 @@
             goto fail2;
         }
     }
-<<<<<<< HEAD
-=======
-    
->>>>>>> c0ba744b
     // PSIPHON
     if (options.tun_fd) {
         // use supplied file descriptor
