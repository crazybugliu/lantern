--- conflicted
+++ resolved
@@ -26,11 +26,6 @@
 	"github.com/getlantern/yamlconf"
 
 	"github.com/getlantern/flashlight/client"
-<<<<<<< HEAD
-=======
-	"github.com/getlantern/flashlight/globals"
-	"github.com/getlantern/flashlight/statreporter"
->>>>>>> 9e5c5ef5
 	"github.com/getlantern/flashlight/util"
 )
 
@@ -45,6 +40,8 @@
 	// and because we only support falling back to direct domain fronting through
 	// the local proxy for HTTP.
 	frontedCloudConfigUrl = "http://d2wi0vwulmtn99.cloudfront.net/cloud.yaml.gz"
+
+	DefaultUpdateServerURL = "https://update.getlantern.org"
 )
 
 var (
@@ -58,35 +55,17 @@
 )
 
 type Config struct {
-<<<<<<< HEAD
-	configDir     string
-	Version       int
-	CloudConfig   string
-	CloudConfigCA string
-	CpuProfile    string
-	MemProfile    string
-	UIAddr        string // UI HTTP server address
-	Client        *client.ClientConfig
-	ProxiedSites  *proxiedsites.Config // List of proxied site domains that get routed through Lantern rather than accessed directly
-	TrustedCAs    []*CA
-=======
+	configDir       string
 	Version         int
 	CloudConfig     string
 	CloudConfigCA   string
-	Addr            string
-	Role            string
-	InstanceId      string
 	CpuProfile      string
 	MemProfile      string
 	UpdateServerURL string
 	UIAddr          string // UI HTTP server address
-	AutoReport      *bool  // Report anonymous usage to GA
-	AutoLaunch      *bool  // Automatically launch Lantern on system startup
-	Stats           *statreporter.Config
 	Client          *client.ClientConfig
 	ProxiedSites    *proxiedsites.Config // List of proxied site domains that get routed through Lantern rather than accessed directly
 	TrustedCAs      []*CA
->>>>>>> 9e5c5ef5
 }
 
 // StartPolling starts the process of polling for new configuration files.
