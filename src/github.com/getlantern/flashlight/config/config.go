package config

import (
	"compress/gzip"
	"fmt"
	"io/ioutil"
	"math/rand"
	"net/http"
	"os"
	"path/filepath"
	"regexp"
	"sort"
	"strings"
	"sync/atomic"
	"time"

	"code.google.com/p/go-uuid/uuid"

	"github.com/getlantern/appdir"
	"github.com/getlantern/fronted"
	"github.com/getlantern/golog"
	"github.com/getlantern/jibber_jabber"
	"github.com/getlantern/launcher"
	"github.com/getlantern/proxiedsites"
	"github.com/getlantern/yaml"
	"github.com/getlantern/yamlconf"

	"github.com/getlantern/flashlight/client"
	"github.com/getlantern/flashlight/globals"
	"github.com/getlantern/flashlight/server"
	"github.com/getlantern/flashlight/statreporter"
)

const (
	CloudConfigPollInterval = 1 * time.Minute
	cloudflare              = "cloudflare"
	etag                    = "X-Lantern-Etag"
	ifNoneMatch             = "X-Lantern-If-None-Match"
	//	defaultCloudConfigUrl   = "http://config.getiantem.org/cloud.yaml.gz"

	// This is over HTTP because proxies do not forward X-Forwarded-For with HTTPS.
	defaultCloudConfigUrl = "http://d2wi0vwulmtn99.cloudfront.net/cloud.yaml.gz"
)

var (
	log                 = golog.LoggerFor("flashlight.config")
	m                   *yamlconf.Manager
	lastCloudConfigETag = map[string]string{}
	httpClient          atomic.Value
	r                   = regexp.MustCompile("\\d+\\.\\d+")
)

type Config struct {
	Version       int
	CloudConfig   string
	CloudConfigCA string
	Addr          string
	Role          string
	InstanceId    string
	CpuProfile    string
	MemProfile    string
	UIAddr        string // UI HTTP server address
	AutoReport    *bool  // Report anonymous usage to GA
	AutoLaunch    *bool  // Automatically launch Lantern on system startup
	Stats         *statreporter.Config
	Server        *server.ServerConfig
	Client        *client.ClientConfig
	ProxiedSites  *proxiedsites.Config // List of proxied site domains that get routed through Lantern rather than accessed directly
	TrustedCAs    []*CA
}

func Configure(c *http.Client) {
	httpClient.Store(c)
	// No-op if already started.
	m.StartPolling()
}

// CA represents a certificate authority
type CA struct {
	CommonName string
	Cert       string // PEM-encoded
}

func exists(file string) (os.FileInfo, bool) {
	if fi, err := os.Stat(file); os.IsNotExist(err) {
		log.Debugf("File does not exist at %v", file)
		return fi, false
	} else {
		log.Debugf("File exists at %v", file)
		return fi, true
	}
}

// hasCustomChainedServer returns whether or not the config file at the specified
// path includes a custom chained server or not.
func hasCustomChainedServer(configPath, name string) bool {
	if !(strings.HasPrefix(name, "lantern") && strings.HasSuffix(name, ".yaml")) {
		log.Debugf("File name does not match")
		return false
	}
	bytes, err := ioutil.ReadFile(configPath)
	if err != nil {
		log.Errorf("Could not read file %v", err)
		return false
	}
	cfg := &Config{}
	err = yaml.Unmarshal(bytes, cfg)
	if err != nil {
		log.Errorf("Could not unmarshal config %v", err)
		return false
	}

	nc := len(cfg.Client.ChainedServers)

	log.Debugf("Found %v chained servers", nc)
	// The config will have more than one but fewer than 10 chained servers
	// if it has been given a custom config with a custom chained server
	// list
	return nc > 0 && nc < 10
}

func isGoodConfig(configPath string) bool {
	log.Debugf("Checking config path: %v", configPath)
	fi, exists := exists(configPath)
	return exists && hasCustomChainedServer(configPath, fi.Name())
}

func majorVersion(version string) string {
	return r.FindString(version)
}

// useGoodOldConfig is a one-time function for using older config files in the 2.x series.
// It returns true if the file specified by configPath is ready, false otherwise.
func useGoodOldConfig(configDir, configPath string) bool {
	// If we already have a config file with the latest name, use that one.
	// Otherwise, copy the most recent config file available.
	exists := isGoodConfig(configPath)
	if exists {
		log.Debugf("Using existing config")
		return true
	}

	files, err := ioutil.ReadDir(configDir)
	if err != nil {
		log.Errorf("Could not read config dir: %v", err)
		return false
	}

	for _, file := range files {
		if file.IsDir() {
			continue
		}
		name := file.Name()
		path := filepath.Join(configDir, name)
		if isGoodConfig(path) {
			// Just use the old config since configs in the 2.x series haven't changed.
			if err := os.Rename(path, configPath); err != nil {
				log.Errorf("Could not rename file from %v to %v: %v", path, configPath, err)
			} else {
				log.Debugf("Copied old config at %v to %v", path, configPath)
				return true
			}
		}
	}
	return false
}

// Init initializes the configuration system.
func Init(version string) (*Config, error) {
	file := "lantern-" + version + ".yaml"
	configDir, configPath, err := InConfigDir(file)
	if err != nil {
		log.Errorf("Could not get config path? %v", err)
		return nil, err
	}
	ok := useGoodOldConfig(configDir, configPath)
	if !ok {
		if err := client.MakeInitialConfig(configPath); err != nil {
			return nil, err
		}
	}

	m = &yamlconf.Manager{
		FilePath:         configPath,
		FilePollInterval: 1 * time.Second,
		EmptyConfig: func() yamlconf.Config {
			return &Config{}
		},
		FirstRunSetup: func(ycfg yamlconf.Config) error {
<<<<<<< HEAD
			return nil
=======
			log.Debugf("Running first run setup")
			cfg := ycfg.(*Config)
			servers, err := client.ReadChained()
			if err != nil {
				// Let the bootstrap code itself log errors as necessary.
				// This could happen if we're auto-updated from an older version that didn't
				// have packaged settings, for example, but those versions should all
				// have working configs!!
				log.Errorf("Could not read yaml: %v", err)
				return err
			}
			log.Debugf("Bootstrap settings has %v chained servers", len(servers.ChainedServers))
			configs := make(chan []byte, 1)

			var once sync.Once
			url := cfg.CloudConfig
			bootstrapConfig(servers, configs, &once, url)

			// Simultaneously try to get the config using direct domain fronting.
			go func() {
				certs := trustedCACerts()
				direct, err := fronted.NewDirect(certs, cloudfrontMasquerades)
				if err != nil {
					log.Errorf("Could not create direct domain fronter")
				} else {
					if resp, err := direct.Response(url); err != nil {
						log.Errorf("Could not get response %v", err)
					} else {
						log.Debugf("Got response with direct domain fronter")
						if body, err := readConfigResponse(url, resp); err != nil {
							log.Errorf("Error reading response body? %v", err)
						} else {
							once.Do(func() { configs <- body })
						}
					}
				}
			}()

			config := <-configs
			log.Debugf("Read config")
			return cfg.updateFrom(config)
>>>>>>> 81d62708
		},
		PerSessionSetup: func(ycfg yamlconf.Config) error {
			cfg := ycfg.(*Config)
			return cfg.applyFlags()
		},
		CustomPoll: func(currentCfg yamlconf.Config) (mutate func(yamlconf.Config) error, waitTime time.Duration, err error) {
			return pollWithHttpClient(currentCfg, httpClient.Load().(*http.Client))
		},
	}
	initial, err := m.Init()

	var cfg *Config
	if err != nil {
		log.Errorf("Error initializing config: %v", err)
	} else {
		cfg = initial.(*Config)
		err = updateGlobals(cfg)
		if err != nil {
			return nil, err
		}
	}
	return cfg, err
}

func bootstrapConfig(bs *client.BootstrapServers, configs chan []byte, once *sync.Once, url string) {
	for _, s := range bs.ChainedServers {
		go func(s *client.ChainedServerInfo) {
			bootstrap(s, configs, once, url)
		}(s)
	}
}

func bootstrap(s *client.ChainedServerInfo, configs chan []byte, once *sync.Once, url string) {
	log.Debugf("Fetching config using chained server: %v", s.Addr)
	dialer, er := s.Dialer()
	if er != nil {
		log.Errorf("Unable to configure chained server. Received error: %v", er)
		return
	}
	client := &http.Client{
		Transport: &http.Transport{
			DisableKeepAlives:   true,
			Dial:                dialer.Dial,
			TLSHandshakeTimeout: 30 * time.Second,
		},
	}
	if bytes, err := fetchCloudConfig(client, url, s.AuthToken); err == nil {
		log.Debugf("Successfully downloaded custom config")

		// We just use the first config we learn about.
		once.Do(func() { configs <- bytes })
	}
}

func pollWithHttpClient(currentCfg yamlconf.Config, client *http.Client) (mutate func(yamlconf.Config) error, waitTime time.Duration, err error) {
	// By default, do nothing
	mutate = func(ycfg yamlconf.Config) error {
		// do nothing
		return nil
	}
	cfg := currentCfg.(*Config)
	waitTime = cfg.cloudPollSleepTime()
	if cfg.CloudConfig == "" {
		// Config doesn't have a CloudConfig, just ignore
		return mutate, waitTime, nil
	}

	url := cfg.CloudConfig

	// We don't pass an auth token here, as the http client is actually hitting the localhost
	// proxy, and the auth token will ultimately be added as necessary for whatever proxy
	// ends up getting hit.
	if bytes, err := fetchCloudConfig(client, url, ""); err == nil {
		// bytes will be nil if the config is unchanged (not modified)
		if bytes != nil {
			//log.Debugf("Downloaded config:\n %v", string(bytes))
			mutate = func(ycfg yamlconf.Config) error {
				log.Debugf("Merging cloud configuration")
				cfg := ycfg.(*Config)
				return cfg.updateFrom(bytes)
			}
		}
	} else {
		log.Errorf("Could not fetch cloud config %v", err)
		return mutate, waitTime, err
	}
	return mutate, waitTime, nil
}

// Run runs the configuration system.
func Run(updateHandler func(updated *Config)) error {
	for {
		next := m.Next()
		nextCfg := next.(*Config)
		err := updateGlobals(nextCfg)
		if err != nil {
			return err
		}
		updateHandler(nextCfg)
	}
}

func updateGlobals(cfg *Config) error {
	globals.InstanceId = cfg.InstanceId
	err := globals.SetTrustedCAs(cfg.TrustedCACerts())
	if err != nil {
		return fmt.Errorf("Unable to configure trusted CAs: %s", err)
	}
	return nil
}

// Update updates the configuration using the given mutator function.
func Update(mutate func(cfg *Config) error) error {
	return m.Update(func(ycfg yamlconf.Config) error {
		return mutate(ycfg.(*Config))
	})
}

// InConfigDir returns the path to the given filename inside of the configdir.
func InConfigDir(filename string) (string, string, error) {
	cdir := *configdir

	if cdir == "" {
		cdir = appdir.General("Lantern")
	}

	log.Debugf("Using config dir %v", cdir)
	if _, err := os.Stat(cdir); err != nil {
		if os.IsNotExist(err) {
			// Create config dir
			if err := os.MkdirAll(cdir, 0750); err != nil {
				return "", "", fmt.Errorf("Unable to create configdir at %s: %s", cdir, err)
			}
		}
	}

	return cdir, filepath.Join(cdir, filename), nil
}

// TrustedCACerts returns a slice of PEM-encoded certs for the trusted CAs
func (cfg *Config) TrustedCACerts() []string {
	certs := make([]string, 0, len(cfg.TrustedCAs))
	for _, ca := range cfg.TrustedCAs {
		certs = append(certs, ca.Cert)
	}
	return certs
}

// GetVersion implements the method from interface yamlconf.Config
func (cfg *Config) GetVersion() int {
	return cfg.Version
}

// SetVersion implements the method from interface yamlconf.Config
func (cfg *Config) SetVersion(version int) {
	cfg.Version = version
}

// ApplyDefaults implements the method from interface yamlconf.Config
//
// ApplyDefaults populates default values on a Config to make sure that we have
// a minimum viable config for running.  As new settings are added to
// flashlight, this function should be updated to provide sensible defaults for
// those settings.
func (cfg *Config) ApplyDefaults() {
	if cfg.Role == "" {
		cfg.Role = "client"
	}

	if cfg.Addr == "" {
		cfg.Addr = "127.0.0.1:8787"
	}

	if cfg.UIAddr == "" {
		cfg.UIAddr = "127.0.0.1:16823"
	}

	if cfg.CloudConfig == "" {
		cfg.CloudConfig = defaultCloudConfigUrl
	}

	if cfg.InstanceId == "" {
		cfg.InstanceId = uuid.New()
	}

	// Make sure we always have a stats config
	if cfg.Stats == nil {
		cfg.Stats = &statreporter.Config{}
	}

	if cfg.Stats.StatshubAddr == "" {
		cfg.Stats.StatshubAddr = *statshubAddr
	}

	if cfg.Client != nil && cfg.Role == "client" {
		cfg.applyClientDefaults()
	}

	if cfg.ProxiedSites == nil {
		log.Debugf("Adding empty proxiedsites")
		cfg.ProxiedSites = &proxiedsites.Config{
			Delta: &proxiedsites.Delta{
				Additions: []string{},
				Deletions: []string{},
			},
			Cloud: []string{},
		}
	}

	if cfg.ProxiedSites.Cloud == nil || len(cfg.ProxiedSites.Cloud) == 0 {
		log.Debugf("Loading default cloud proxiedsites")
		cfg.ProxiedSites.Cloud = defaultProxiedSites
	}

	if cfg.TrustedCAs == nil || len(cfg.TrustedCAs) == 0 {
		cfg.TrustedCAs = defaultTrustedCAs
	}
}

func defaultRoundRobin() string {
	localeTerritory, err := jibber_jabber.DetectTerritory()
	if err != nil {
		localeTerritory = "us"
	}
	log.Debugf("Locale territory: %v", localeTerritory)
	return defaultRoundRobinForTerritory(localeTerritory)
}

// defaultDataCenter customizes the default data center depending on the user's locale.
func defaultRoundRobinForTerritory(localeTerritory string) string {
	lt := strings.ToLower(localeTerritory)
	datacenter := ""
	if lt == "cn" {
		datacenter = "jp"
	} else {
		datacenter = "nl"
	}
	log.Debugf("datacenter: %v", datacenter)
	return datacenter + ".fallbacks.getiantem.org"
}

func (cfg *Config) applyClientDefaults() {
	// Make sure we always have at least one masquerade set
	if cfg.Client.MasqueradeSets == nil {
		cfg.Client.MasqueradeSets = make(map[string][]*fronted.Masquerade)
	}
	if len(cfg.Client.MasqueradeSets) == 0 {
		cfg.Client.MasqueradeSets[cloudflare] = cloudflareMasquerades
	}

	// Make sure we always have at least one server
	if cfg.Client.FrontedServers == nil {
		cfg.Client.FrontedServers = make([]*client.FrontedServerInfo, 0)
	}
	if len(cfg.Client.FrontedServers) == 0 && len(cfg.Client.ChainedServers) == 0 {
		/*
			cfg.Client.FrontedServers = []*client.FrontedServerInfo{
				&client.FrontedServerInfo{
					Host:           defaultRoundRobin(),
					Port:           443,
					PoolSize:       0,
					MasqueradeSet:  cloudflare,
					MaxMasquerades: 20,
					QOS:            10,
					Weight:         4000,
					Trusted:        true,
				},
			}

			cfg.Client.ChainedServers = make(map[string]*client.ChainedServerInfo, len(fallbacks))
			for key, fb := range fallbacks {
				cfg.Client.ChainedServers[key] = fb
			}
		*/
	}

	if cfg.AutoReport == nil {
		cfg.AutoReport = new(bool)
		*cfg.AutoReport = true
	}

	if cfg.AutoLaunch == nil {
		cfg.AutoLaunch = new(bool)
		*cfg.AutoLaunch = true
		launcher.CreateLaunchFile(*cfg.AutoLaunch)
	}

	// Make sure all servers have a QOS and Weight configured
	for _, server := range cfg.Client.FrontedServers {
		if server.QOS == 0 {
			server.QOS = 5
		}
		if server.Weight == 0 {
			server.Weight = 100
		}
		if server.RedialAttempts == 0 {
			server.RedialAttempts = 2
		}
	}

	// Always make sure we have a map of ChainedServers
	if cfg.Client.ChainedServers == nil {
		cfg.Client.ChainedServers = make(map[string]*client.ChainedServerInfo)
	}

	// Sort servers so that they're always in a predictable order
	cfg.Client.SortServers()
}

func (cfg *Config) IsDownstream() bool {
	return cfg.Role == "client"
}

func (cfg *Config) IsUpstream() bool {
	return !cfg.IsDownstream()
}

func (cfg Config) cloudPollSleepTime() time.Duration {
	return time.Duration((CloudConfigPollInterval.Nanoseconds() / 2) + rand.Int63n(CloudConfigPollInterval.Nanoseconds()))
}

<<<<<<< HEAD
func fetchCloudConfig(client *http.Client, url string) ([]byte, error) {
=======
func loadBootstrapHttpClients(bs *client.BootstrapServers) []*http.Client {
	var clients []*http.Client
	for _, s := range bs.ChainedServers {
		log.Debugf("Fetching config using chained server: %v", s.Addr)
		dialer, er := s.Dialer()
		if er != nil {
			log.Errorf("Unable to configure chained server. Received error: %v", er)
			continue
		}
		clients = append(clients, &http.Client{
			Transport: &http.Transport{
				DisableKeepAlives: true,
				Dial:              dialer.Dial,
			},
		})
	}
	return clients
}

func fetchCloudConfig(client *http.Client, url, authToken string) ([]byte, error) {
>>>>>>> 81d62708
	log.Debugf("Checking for cloud configuration at: %s", url)
	req, err := http.NewRequest("GET", url, nil)
	if err != nil {
		return nil, fmt.Errorf("Unable to construct request for cloud config at %s: %s", url, err)
	}
	if lastCloudConfigETag[url] != "" {
		// Don't bother fetching if unchanged
		req.Header.Set(ifNoneMatch, lastCloudConfigETag[url])
	}

	if authToken != "" {
		req.Header.Set("X-LANTERN-AUTH-TOKEN", authToken)
	}

	// Prevents intermediate nodes (CloudFlare) from caching the content
	req.Header.Set("Cache-Control", "no-cache")

	// make sure to close the connection after reading the Body
	// this prevents the occasional EOFs errors we're seeing with
	// successive requests
	req.Close = true

	resp, err := client.Do(req)
	if err != nil {
		return nil, fmt.Errorf("Unable to fetch cloud config at %s: %s", url, err)
	}
	defer func() {
		if err := resp.Body.Close(); err != nil {
			log.Debugf("Error closing response body: %v", err)
		}
	}()

	return readConfigResponse(url, resp)
}

func readConfigResponse(url string, resp *http.Response) ([]byte, error) {
	if resp.StatusCode == 304 {
		log.Debugf("Config unchanged in cloud")
		return nil, nil
	} else if resp.StatusCode != 200 {
		return nil, fmt.Errorf("Unexpected response status: %d", resp.StatusCode)
	}

	lastCloudConfigETag[url] = resp.Header.Get(etag)
	gzReader, err := gzip.NewReader(resp.Body)
	if err != nil {
		return nil, fmt.Errorf("Unable to open gzip reader: %s", err)
	}
	log.Debugf("Fetched cloud config")
	return ioutil.ReadAll(gzReader)
}

// updateFrom creates a new Config by 'merging' the given yaml into this Config.
// The masquerade sets, the collections of servers, and the trusted CAs in the
// update yaml  completely replace the ones in the original Config.
func (updated *Config) updateFrom(updateBytes []byte) error {
	// XXX: does this need a mutex, along with everyone that uses the config?
	oldFrontedServers := updated.Client.FrontedServers
	oldChainedServers := updated.Client.ChainedServers
	oldMasqueradeSets := updated.Client.MasqueradeSets
	oldTrustedCAs := updated.TrustedCAs
	updated.Client.FrontedServers = []*client.FrontedServerInfo{}
	updated.Client.ChainedServers = map[string]*client.ChainedServerInfo{}
	updated.Client.MasqueradeSets = map[string][]*fronted.Masquerade{}
	updated.TrustedCAs = []*CA{}
	err := yaml.Unmarshal(updateBytes, updated)
	if err != nil {
		updated.Client.FrontedServers = oldFrontedServers
		updated.Client.ChainedServers = oldChainedServers
		updated.Client.MasqueradeSets = oldMasqueradeSets
		updated.TrustedCAs = oldTrustedCAs
		return fmt.Errorf("Unable to unmarshal YAML for update: %s", err)
	}
	// Deduplicate global proxiedsites
	if len(updated.ProxiedSites.Cloud) > 0 {
		wlDomains := make(map[string]bool)
		for _, domain := range updated.ProxiedSites.Cloud {
			wlDomains[domain] = true
		}
		updated.ProxiedSites.Cloud = make([]string, 0, len(wlDomains))
		for domain, _ := range wlDomains {
			updated.ProxiedSites.Cloud = append(updated.ProxiedSites.Cloud, domain)
		}
		sort.Strings(updated.ProxiedSites.Cloud)
	}
	return nil
}

func trustedCACerts() []string {
	certs := make([]string, 0, len(defaultTrustedCAs))
	for _, ca := range defaultTrustedCAs {
		certs = append(certs, ca.Cert)
	}
	return certs
}<|MERGE_RESOLUTION|>--- conflicted
+++ resolved
@@ -187,51 +187,7 @@
 			return &Config{}
 		},
 		FirstRunSetup: func(ycfg yamlconf.Config) error {
-<<<<<<< HEAD
 			return nil
-=======
-			log.Debugf("Running first run setup")
-			cfg := ycfg.(*Config)
-			servers, err := client.ReadChained()
-			if err != nil {
-				// Let the bootstrap code itself log errors as necessary.
-				// This could happen if we're auto-updated from an older version that didn't
-				// have packaged settings, for example, but those versions should all
-				// have working configs!!
-				log.Errorf("Could not read yaml: %v", err)
-				return err
-			}
-			log.Debugf("Bootstrap settings has %v chained servers", len(servers.ChainedServers))
-			configs := make(chan []byte, 1)
-
-			var once sync.Once
-			url := cfg.CloudConfig
-			bootstrapConfig(servers, configs, &once, url)
-
-			// Simultaneously try to get the config using direct domain fronting.
-			go func() {
-				certs := trustedCACerts()
-				direct, err := fronted.NewDirect(certs, cloudfrontMasquerades)
-				if err != nil {
-					log.Errorf("Could not create direct domain fronter")
-				} else {
-					if resp, err := direct.Response(url); err != nil {
-						log.Errorf("Could not get response %v", err)
-					} else {
-						log.Debugf("Got response with direct domain fronter")
-						if body, err := readConfigResponse(url, resp); err != nil {
-							log.Errorf("Error reading response body? %v", err)
-						} else {
-							once.Do(func() { configs <- body })
-						}
-					}
-				}
-			}()
-
-			config := <-configs
-			log.Debugf("Read config")
-			return cfg.updateFrom(config)
->>>>>>> 81d62708
 		},
 		PerSessionSetup: func(ycfg yamlconf.Config) error {
 			cfg := ycfg.(*Config)
@@ -553,9 +509,6 @@
 	return time.Duration((CloudConfigPollInterval.Nanoseconds() / 2) + rand.Int63n(CloudConfigPollInterval.Nanoseconds()))
 }
 
-<<<<<<< HEAD
-func fetchCloudConfig(client *http.Client, url string) ([]byte, error) {
-=======
 func loadBootstrapHttpClients(bs *client.BootstrapServers) []*http.Client {
 	var clients []*http.Client
 	for _, s := range bs.ChainedServers {
@@ -576,7 +529,6 @@
 }
 
 func fetchCloudConfig(client *http.Client, url, authToken string) ([]byte, error) {
->>>>>>> 81d62708
 	log.Debugf("Checking for cloud configuration at: %s", url)
 	req, err := http.NewRequest("GET", url, nil)
 	if err != nil {
