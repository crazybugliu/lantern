package util

import (
	"crypto/x509"
	"io/ioutil"
	"net"
	"net/http"
	"strings"
	"testing"
	"time"

	"github.com/getlantern/eventual"
	"github.com/getlantern/fronted"
	"github.com/getlantern/keyman"
	"github.com/mailgun/oxy/forward"
	"github.com/stretchr/testify/assert"
)

func TestChainedAndFronted(t *testing.T) {
	fwd, _ := forward.New()

	sleep := 0 * time.Second

	forward := http.HandlerFunc(func(w http.ResponseWriter, req *http.Request) {
		log.Debugf("Got request")

		// The sleep can help the other request to complete faster.
		time.Sleep(sleep)
		fwd.ServeHTTP(w, req)
	})

	// that's it! our reverse proxy is ready!
	s := &http.Server{
		Handler: forward,
	}

	log.Debug("Starting server")
<<<<<<< HEAD
	go s.ListenAndServe()
=======
	l, err := net.Listen("tcp", "localhost:0")
	if err != nil {
		assert.NoError(t, err, "Unable to listen")
	}
	go s.Serve(l)

	proxyAddr := eventual.DefaultGetter(l.Addr().String())
>>>>>>> a4975598

	certs := trustedCATestCerts()
	m := make(map[string][]*fronted.Masquerade)
	m["cloudfront"] = cloudfrontMasquerades
	fronted.Configure(certs, m)

	geo := "http://d3u5fqukq7qrhd.cloudfront.net/lookup/198.199.72.101"
	req, err := http.NewRequest("GET", geo, nil)
	req.Header.Set("Lantern-Fronted-URL", geo)

	assert.NoError(t, err)

	cf := NewChainedAndFronted(proxyAddr)
	resp, err := cf.Do(req)
	assert.NoError(t, err)
	body, err := ioutil.ReadAll(resp.Body)
	assert.NoError(t, err)
	//log.Debugf("Got body: %v", string(body))
	assert.True(t, strings.Contains(string(body), "New York"), "Unexpected response ")
	_ = resp.Body.Close()

	// Now test with a bad cloudfront url that won't resolve and make sure even the
	// delayed req server still gives us the result
	sleep = 2 * time.Second
	bad := "http://48290.cloudfront.net/lookup/198.199.72.101"
	req, err = http.NewRequest("GET", geo, nil)
	req.Header.Set("Lantern-Fronted-URL", bad)
	assert.NoError(t, err)
	cf = NewChainedAndFronted(proxyAddr)
	resp, err = cf.Do(req)
	assert.NoError(t, err)
	log.Debugf("Got response in test")
	body, err = ioutil.ReadAll(resp.Body)
	assert.NoError(t, err)
	assert.True(t, strings.Contains(string(body), "New York"), "Unexpected response ")
	_ = resp.Body.Close()

	// Now give the bad url to the req server and make sure we still get the corret
	// result from the fronted server.
	log.Debugf("Running test with bad URL in the req server")
	bad = "http://48290.cloudfront.net/lookup/198.199.72.101"
	req, err = http.NewRequest("GET", bad, nil)
	req.Header.Set("Lantern-Fronted-URL", geo)
	assert.NoError(t, err)
	cf = NewChainedAndFronted(proxyAddr)
	resp, err = cf.Do(req)
	assert.NoError(t, err)
	body, err = ioutil.ReadAll(resp.Body)
	assert.NoError(t, err)
	assert.True(t, strings.Contains(string(body), "New York"), "Unexpected response "+string(body))
	_ = resp.Body.Close()
}

func trustedCATestCerts() *x509.CertPool {
	certs := make([]string, 0, len(defaultTrustedCAs))
	for _, ca := range defaultTrustedCAs {
		certs = append(certs, ca.Cert)
	}
	pool, err := keyman.PoolContainingCerts(certs...)
	if err != nil {
		log.Errorf("Could not create pool %v", err)
	}
	return pool
}

type CA struct {
	CommonName string
	Cert       string
}

var defaultTrustedCAs = []*CA{
	&CA{
		CommonName: "VeriSign Class 3 Public Primary Certification Authority - G5",
		Cert:       "-----BEGIN CERTIFICATE-----\nMIIE0zCCA7ugAwIBAgIQGNrRniZ96LtKIVjNzGs7SjANBgkqhkiG9w0BAQUFADCB\nyjELMAkGA1UEBhMCVVMxFzAVBgNVBAoTDlZlcmlTaWduLCBJbmMuMR8wHQYDVQQL\nExZWZXJpU2lnbiBUcnVzdCBOZXR3b3JrMTowOAYDVQQLEzEoYykgMjAwNiBWZXJp\nU2lnbiwgSW5jLiAtIEZvciBhdXRob3JpemVkIHVzZSBvbmx5MUUwQwYDVQQDEzxW\nZXJpU2lnbiBDbGFzcyAzIFB1YmxpYyBQcmltYXJ5IENlcnRpZmljYXRpb24gQXV0\naG9yaXR5IC0gRzUwHhcNMDYxMTA4MDAwMDAwWhcNMzYwNzE2MjM1OTU5WjCByjEL\nMAkGA1UEBhMCVVMxFzAVBgNVBAoTDlZlcmlTaWduLCBJbmMuMR8wHQYDVQQLExZW\nZXJpU2lnbiBUcnVzdCBOZXR3b3JrMTowOAYDVQQLEzEoYykgMjAwNiBWZXJpU2ln\nbiwgSW5jLiAtIEZvciBhdXRob3JpemVkIHVzZSBvbmx5MUUwQwYDVQQDEzxWZXJp\nU2lnbiBDbGFzcyAzIFB1YmxpYyBQcmltYXJ5IENlcnRpZmljYXRpb24gQXV0aG9y\naXR5IC0gRzUwggEiMA0GCSqGSIb3DQEBAQUAA4IBDwAwggEKAoIBAQCvJAgIKXo1\nnmAMqudLO07cfLw8RRy7K+D+KQL5VwijZIUVJ/XxrcgxiV0i6CqqpkKzj/i5Vbex\nt0uz/o9+B1fs70PbZmIVYc9gDaTY3vjgw2IIPVQT60nKWVSFJuUrjxuf6/WhkcIz\nSdhDY2pSS9KP6HBRTdGJaXvHcPaz3BJ023tdS1bTlr8Vd6Gw9KIl8q8ckmcY5fQG\nBO+QueQA5N06tRn/Arr0PO7gi+s3i+z016zy9vA9r911kTMZHRxAy3QkGSGT2RT+\nrCpSx4/VBEnkjWNHiDxpg8v+R70rfk/Fla4OndTRQ8Bnc+MUCH7lP59zuDMKz10/\nNIeWiu5T6CUVAgMBAAGjgbIwga8wDwYDVR0TAQH/BAUwAwEB/zAOBgNVHQ8BAf8E\nBAMCAQYwbQYIKwYBBQUHAQwEYTBfoV2gWzBZMFcwVRYJaW1hZ2UvZ2lmMCEwHzAH\nBgUrDgMCGgQUj+XTGoasjY5rw8+AatRIGCx7GS4wJRYjaHR0cDovL2xvZ28udmVy\naXNpZ24uY29tL3ZzbG9nby5naWYwHQYDVR0OBBYEFH/TZafC3ey78DAJ80M5+gKv\nMzEzMA0GCSqGSIb3DQEBBQUAA4IBAQCTJEowX2LP2BqYLz3q3JktvXf2pXkiOOzE\np6B4Eq1iDkVwZMXnl2YtmAl+X6/WzChl8gGqCBpH3vn5fJJaCGkgDdk+bW48DW7Y\n5gaRQBi5+MHt39tBquCWIMnNZBU4gcmU7qKEKQsTb47bDN0lAtukixlE0kF6BWlK\nWE9gyn6CagsCqiUXObXbf+eEZSqVir2G3l6BFoMtEMze/aiCKm0oHw0LxOXnGiYZ\n4fQRbxC1lfznQgUy286dUV4otp6F01vvpX1FQHKOtw5rDgb7MzVIcbidJ4vEZV8N\nhnacRHr2lVz2XTIIM6RUthg/aFzyQkqFOFSDX9HoLPKsEdao7WNq\n-----END CERTIFICATE-----\n",
	},
}

var cloudfrontMasquerades = []*fronted.Masquerade{
	&fronted.Masquerade{
		Domain:    "Images-na.ssl-images-amazon.com",
		IpAddress: "54.230.0.233",
	},
	&fronted.Masquerade{
		Domain:    "cloudfront.net",
		IpAddress: "54.230.6.15",
	},
	&fronted.Masquerade{
		Domain:    "cloudfront.net",
		IpAddress: "54.240.131.7",
	},
	&fronted.Masquerade{
		Domain:    "cloudfront.net",
		IpAddress: "204.246.169.12",
	},
	&fronted.Masquerade{
		Domain:    "cloudfront.net",
		IpAddress: "204.246.169.122",
	},
	&fronted.Masquerade{
		Domain:    "cloudfront.net",
		IpAddress: "204.246.169.160",
	},
	&fronted.Masquerade{
		Domain:    "cloudfront.net",
		IpAddress: "204.246.169.166",
	},
	&fronted.Masquerade{
		Domain:    "cloudfront.net",
		IpAddress: "204.246.169.178",
	},
	&fronted.Masquerade{
		Domain:    "cloudfront.net",
		IpAddress: "204.246.169.183",
	},
	&fronted.Masquerade{
		Domain:    "cloudfront.net",
		IpAddress: "204.246.169.204",
	},
	&fronted.Masquerade{
		Domain:    "cloudfront.net",
		IpAddress: "204.246.169.211",
	},
	&fronted.Masquerade{
		Domain:    "cloudfront.net",
		IpAddress: "204.246.169.230",
	},
	&fronted.Masquerade{
		Domain:    "cloudfront.net",
		IpAddress: "204.246.169.135",
	},
	&fronted.Masquerade{
		Domain:    "cloudfront.net",
		IpAddress: "204.246.169.249",
	},
	&fronted.Masquerade{
		Domain:    "cloudfront.net",
		IpAddress: "204.246.169.158",
	},
	&fronted.Masquerade{
		Domain:    "cloudfront.net",
		IpAddress: "54.240.131.190",
	},
	&fronted.Masquerade{
		Domain:    "cloudfront.net",
		IpAddress: "204.246.169.52",
	},
	&fronted.Masquerade{
		Domain:    "cloudfront.net",
		IpAddress: "204.246.169.59",
	},
	&fronted.Masquerade{
		Domain:    "cloudfront.net",
		IpAddress: "204.246.169.75",
	},
	&fronted.Masquerade{
		Domain:    "cloudfront.net",
		IpAddress: "204.246.169.90",
	},
	&fronted.Masquerade{
		Domain:    "cloudfront.net",
		IpAddress: "204.246.169.97",
	},
	&fronted.Masquerade{
		Domain:    "cloudfront.net",
		IpAddress: "205.251.203.208",
	},
	&fronted.Masquerade{
		Domain:    "cloudfront.net",
		IpAddress: "54.240.130.97",
	},
	&fronted.Masquerade{
		Domain:    "cloudfront.net",
		IpAddress: "216.137.39.13",
	},
	&fronted.Masquerade{
		Domain:    "cloudfront.net",
		IpAddress: "216.137.39.119",
	},
	&fronted.Masquerade{
		Domain:    "cloudfront.net",
		IpAddress: "216.137.39.150",
	},
	&fronted.Masquerade{
		Domain:    "cloudfront.net",
		IpAddress: "216.137.39.153",
	},
	&fronted.Masquerade{
		Domain:    "cloudfront.net",
		IpAddress: "216.137.39.152",
	},
	&fronted.Masquerade{
		Domain:    "cloudfront.net",
		IpAddress: "216.137.39.162",
	},
	&fronted.Masquerade{
		Domain:    "cloudfront.net",
		IpAddress: "216.137.39.160",
	},
	&fronted.Masquerade{
		Domain:    "cloudfront.net",
		IpAddress: "216.137.39.164",
	},
	&fronted.Masquerade{
		Domain:    "cloudfront.net",
		IpAddress: "216.137.39.175",
	},
	&fronted.Masquerade{
		Domain:    "cloudfront.net",
		IpAddress: "216.137.39.180",
	},
	&fronted.Masquerade{
		Domain:    "cloudfront.net",
		IpAddress: "216.137.39.115",
	},
	&fronted.Masquerade{
		Domain:    "cloudfront.net",
		IpAddress: "216.137.39.184",
	},
	&fronted.Masquerade{
		Domain:    "cloudfront.net",
		IpAddress: "216.137.39.19",
	},
	&fronted.Masquerade{
		Domain:    "cloudfront.net",
		IpAddress: "216.137.39.147",
	},
	&fronted.Masquerade{
		Domain:    "cloudfront.net",
		IpAddress: "216.137.39.149",
	},
	&fronted.Masquerade{
		Domain:    "cloudfront.net",
		IpAddress: "216.137.39.199",
	},
	&fronted.Masquerade{
		Domain:    "cloudfront.net",
		IpAddress: "216.137.39.211",
	},
	&fronted.Masquerade{
		Domain:    "cloudfront.net",
		IpAddress: "216.137.39.21",
	},
	&fronted.Masquerade{
		Domain:    "cloudfront.net",
		IpAddress: "216.137.39.207",
	},
}<|MERGE_RESOLUTION|>--- conflicted
+++ resolved
@@ -35,9 +35,6 @@
 	}
 
 	log.Debug("Starting server")
-<<<<<<< HEAD
-	go s.ListenAndServe()
-=======
 	l, err := net.Listen("tcp", "localhost:0")
 	if err != nil {
 		assert.NoError(t, err, "Unable to listen")
@@ -45,7 +42,6 @@
 	go s.Serve(l)
 
 	proxyAddr := eventual.DefaultGetter(l.Addr().String())
->>>>>>> a4975598
 
 	certs := trustedCATestCerts()
 	m := make(map[string][]*fronted.Masquerade)
