// flashlight is a lightweight chained proxy that can run in client or server mode.
package main

import (
	"flag"
	"fmt"
	"math/rand"
	"os"
	"os/signal"
	"runtime"
	"strings"
	"sync"
	"syscall"
	"time"

	"github.com/getlantern/fronted"
	"github.com/getlantern/golog"
	"github.com/getlantern/i18n"
	"github.com/getlantern/profiling"

	"github.com/getlantern/flashlight/analytics"
	"github.com/getlantern/flashlight/autoupdate"
	"github.com/getlantern/flashlight/client"
	"github.com/getlantern/flashlight/config"
	"github.com/getlantern/flashlight/geolookup"
	"github.com/getlantern/flashlight/localdiscovery"
	"github.com/getlantern/flashlight/logging"
	"github.com/getlantern/flashlight/proxiedsites"
	"github.com/getlantern/flashlight/server"
	"github.com/getlantern/flashlight/settings"
	"github.com/getlantern/flashlight/statreporter"
	"github.com/getlantern/flashlight/statserver"
	"github.com/getlantern/flashlight/ui"
	"github.com/getlantern/flashlight/util"
)

var (
	version   string
	buildDate string

	cfgMutex sync.Mutex

	log = golog.LoggerFor("flashlight")

	// Command-line Flags
	help      = flag.Bool("help", false, "Get usage help")
	parentPID = flag.Int("parentpid", 0, "the parent process's PID, used on Windows for killing flashlight when the parent disappears")
	headless  = flag.Bool("headless", false, "if true, lantern will run with no ui")
	showui    = true

	configUpdates = make(chan *config.Config)
	exitCh        = make(chan error, 1)

	// use buffered channel to avoid blocking the caller of 'addExitFunc'
	// the number 10 is arbitrary
	chExitFuncs = make(chan func(), 10)
)

func init() {

	if packageVersion != defaultPackageVersion {
		// packageVersion has precedence over GIT revision. This will happen when
		// packing a version intended for release.
		version = packageVersion
	}

	if version == "" {
		version = "development"
	}

	if buildDate == "" {
		buildDate = "now"
	}

	// Passing public key and version to the autoupdate service.
	autoupdate.PublicKey = []byte(packagePublicKey)
	autoupdate.Version = packageVersion

	rand.Seed(time.Now().UnixNano())
}

func main() {
	parseFlags()
	showui = !*headless

	if showui {
		runOnSystrayReady(_main)
	} else {
		log.Debug("Running headless")
		_main()
	}
}

func _main() {
	err := doMain()
	if err != nil {
		log.Error(err)
	}
	log.Debug("Lantern stopped")
	logging.Close()
	os.Exit(0)
}

func doMain() error {
	err := logging.Init()
	if err != nil {
		return err
	}

<<<<<<< HEAD
	// Schedule cleanup actions
	handleSignals()
	addExitFunc(func() { logging.Close() })
	addExitFunc(quitSystray)
=======
	defer quitSystray()
>>>>>>> e16b13e7

	i18nInit()
	if showui {
		err = configureSystemTray()
		if err != nil {
			return err
		}
	}
	displayVersion()

	parseFlags()

	cfg, err := config.Init()
	if err != nil {
		return fmt.Errorf("Unable to initialize configuration: %v", err)
	}
	go func() {
		err := config.Run(func(updated *config.Config) {
			configUpdates <- updated
		})
		if err != nil {
			exit(err)
		}
	}()
	if *help || cfg.Addr == "" || (cfg.Role != "server" && cfg.Role != "client") {
		flag.Usage()
		return fmt.Errorf("Wrong arguments")
	}

	finishProfiling := profiling.Start(cfg.CpuProfile, cfg.MemProfile)
	defer finishProfiling()

	// Configure stats initially
	err = statreporter.Configure(cfg.Stats)
	if err != nil {
		return err
	}

	log.Debug("Running proxy")
	if cfg.IsDownstream() {
		// This will open a proxy on the address and port given by -addr
		runClientProxy(cfg)
	} else {
		runServerProxy(cfg)
	}

	return waitForExit()
}

func i18nInit() {
	i18n.SetMessagesFunc(func(filename string) ([]byte, error) {
		return ui.Translations.Get(filename)
	})
	err := i18n.UseOSLocale()
	if err != nil {
		log.Debugf("i18n.UseOSLocale: %q", err)
	}
}

func displayVersion() {
	log.Debugf("---- flashlight version: %s, release: %s, build date: %s ----", version, packageVersion, buildDate)
}

func parseFlags() {
	args := os.Args[1:]
	// On OS X, the first time that the program is run after download it is
	// quarantined.  OS X will ask the user whether or not it's okay to run the
	// program.  If the user says that it's okay, OS X will run the program but
	// pass an extra flag like -psn_0_1122578.  flag.Parse() fails if it sees
	// any flags that haven't been declared, so we remove the extra flag.
	if len(os.Args) == 2 && strings.HasPrefix(os.Args[1], "-psn") {
		log.Debugf("Ignoring extra flag %v", os.Args[1])
		args = []string{}
	}
	// Note - we can ignore the returned error because CommandLine.Parse() will
	// exit if it fails.
	flag.CommandLine.Parse(args)
}

// runClientProxy runs the client-side (get mode) proxy.
func runClientProxy(cfg *config.Config) {
	var err error

	// Set Lantern as system proxy by creating and using a PAC file.
	setProxyAddr(cfg.Addr)

	if err = setUpPacTool(); err != nil {
		exit(err)
	}

	// Create the client-side proxy.
	client := &client.Client{
		Addr:         cfg.Addr,
		ReadTimeout:  0, // don't timeout
		WriteTimeout: 0,
	}

	// Start user interface.
	if cfg.UIAddr != "" {
		if err = ui.Start(cfg.UIAddr); err != nil {
			exit(fmt.Errorf("Unable to start UI: %v", err))
			return
		}
		if showui {
			// Launch a browser window with Lantern.
			ui.Show()
		}
	}

	applyClientConfig(client, cfg)
	// Continually poll for config updates and update client accordingly
	go func() {
		for {
			cfg := <-configUpdates
			applyClientConfig(client, cfg)
		}
	}()

	// Continually search for local Lantern instances and update the UI
	go func() {
		addExitFunc(localdiscovery.Stop)
		localdiscovery.Start()
	}()

	// watchDirectAddrs will spawn a goroutine that will add any site that is
	// directly accesible to the PAC file.
	watchDirectAddrs()

	go func() {
		addExitFunc(pacOff)
		client.ListenAndServe(pacOn)
	}()
}

// addExitFunc adds a function to be called before the application exits.
func addExitFunc(exitFunc func()) {
	chExitFuncs <- exitFunc
}

func applyClientConfig(client *client.Client, cfg *config.Config) {
	cfgMutex.Lock()
	defer cfgMutex.Unlock()

	autoupdate.Configure(cfg)
	logging.Configure(cfg.Addr, cfg.CloudConfigCA, cfg.InstanceId,
		version, buildDate)
	settings.Configure(cfg, version, buildDate)
	proxiedsites.Configure(cfg.ProxiedSites)
	analytics.Configure(cfg, version)
	log.Debugf("Proxy all traffic or not: %v", cfg.Client.ProxyAll)
	ServeProxyAllPacFile(cfg.Client.ProxyAll)
	// Note - we deliberately ignore the error from statreporter.Configure here
	statreporter.Configure(cfg.Stats)

	// Update client configuration and get the highest QOS dialer available.
	hqfd := client.Configure(cfg.Client)
	if hqfd == nil {
		log.Errorf("No fronted dialer available, not enabling geolocation, stats or analytics")
	} else {
		// An *http.Client that uses the highest QOS dialer.
		hqfdClient := hqfd.NewDirectDomainFronter()
		config.Configure(hqfdClient)
		geolookup.Configure(hqfdClient)
		statserver.Configure(hqfdClient)
		// Note we don't call Configure on analytics here, as that would
		// result in an extra analytics call and double counting.
	}
}

// Runs the server-side proxy
func runServerProxy(cfg *config.Config) {
	useAllCores()

	pkFile, err := config.InConfigDir("proxypk.pem")
	if err != nil {
		log.Fatal(err)
	}
	certFile, err := config.InConfigDir("servercert.pem")
	if err != nil {
		log.Fatal(err)
	}

	updateServerSideConfigClient(cfg)

	srv := &server.Server{
		Addr:         cfg.Addr,
		ReadTimeout:  0, // don't timeout
		WriteTimeout: 0,
		CertContext: &fronted.CertContext{
			PKFile:         pkFile,
			ServerCertFile: certFile,
		},
		AllowedPorts: []int{80, 443, 8080, 8443, 5222, 5223, 5228},

		// We allow all censored countries plus us, es, mx, and gb because we do work
		// and testing from those countries.
		AllowedCountries: []string{"US", "ES", "MX", "GB", "CN", "VN", "IN", "IQ", "IR", "CU", "SY", "SA", "BH", "ET", "ER", "UZ", "TM", "PK", "TR", "VE"},
	}

	srv.Configure(cfg.Server)

	// Continually poll for config updates and update server accordingly
	go func() {
		for {
			cfg := <-configUpdates
			updateServerSideConfigClient(cfg)
			statreporter.Configure(cfg.Stats)
			srv.Configure(cfg.Server)
		}
	}()

	err = srv.ListenAndServe(func(update func(*server.ServerConfig) error) {
		err := config.Update(func(cfg *config.Config) error {
			return update(cfg.Server)
		})
		if err != nil {
			log.Errorf("Error while trying to update: %v", err)
		}
	})
	if err != nil {
		log.Fatalf("Unable to run server proxy: %s", err)
	}
}

func updateServerSideConfigClient(cfg *config.Config) {
	client, err := util.HTTPClient(cfg.CloudConfigCA, "")
	if err != nil {
		log.Errorf("Couldn't create http.Client for fetching the config")
		return
	}
	config.Configure(client)
}

func useAllCores() {
	numcores := runtime.NumCPU()
	log.Debugf("Using all %d cores on machine", numcores)
	runtime.GOMAXPROCS(numcores)
}

// exit tells the application to exit, optionally supplying an error that caused
// the exit.
func exit(err error) {
	defer func() { exitCh <- err }()
	for {
		select {
		case f := <-chExitFuncs:
			log.Debugf("Calling exit func")
			f()
		default:
			log.Debugf("No exit func remaining, exit now")
			return
		}
	}
}

// Handle system signals for clean exit
func handleSignals() {
	c := make(chan os.Signal, 1)
	signal.Notify(c,
		syscall.SIGHUP,
		syscall.SIGINT,
		syscall.SIGTERM,
		syscall.SIGQUIT)
	go func() {
		<-c
		exit(nil)
	}()
}

// WaitForExit waits for a request to exit the application.
func waitForExit() error {
	return <-exitCh
}<|MERGE_RESOLUTION|>--- conflicted
+++ resolved
@@ -107,14 +107,10 @@
 		return err
 	}
 
-<<<<<<< HEAD
 	// Schedule cleanup actions
 	handleSignals()
 	addExitFunc(func() { logging.Close() })
 	addExitFunc(quitSystray)
-=======
-	defer quitSystray()
->>>>>>> e16b13e7
 
 	i18nInit()
 	if showui {
