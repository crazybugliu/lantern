package geolookup

import (
	"math"
<<<<<<< HEAD
	"math/rand"
	"runtime"
	"sync"
	"sync/atomic"
=======
>>>>>>> a4975598
	"time"

	"github.com/getlantern/eventual"
	geo "github.com/getlantern/geolookup"
	"github.com/getlantern/golog"

	"github.com/getlantern/flashlight/util"
)

var (
	log = golog.LoggerFor("flashlight.geolookup")

	refreshRequest = make(chan interface{}, 1)
	cf             util.HTTPFetcher
	currentGeoInfo = eventual.NewValue()

	waitForProxyTimeout = 1 * time.Minute
	retryWaitMillis     = 100
	maxRetryWait        = 30 * time.Second
)

type geoInfo struct {
	ip   string
	city *geo.City
}

// GetIP gets the IP. If the IP hasn't been determined yet, waits up to the
// given timeout for an IP to become available.
func GetIP(timeout time.Duration) string {
	gi, ok := currentGeoInfo.Get(timeout)
	if !ok || gi == nil {
		return ""
	}
	return gi.(*geoInfo).ip
}

// GetCountry gets the country. If the country hasn't been determined yet, waits
// up to the given timeout for a country to become available.
func GetCountry(timeout time.Duration) string {
	gi, ok := currentGeoInfo.Get(timeout)
	if !ok || gi == nil {
		return ""
	}
	return gi.(*geoInfo).city.Country.IsoCode
}

<<<<<<< HEAD
// Configure configures geolookup to use the given http.Client to perform
// lookups. geolookup runs in a continuous loop, periodically updating its
// location and publishing updates to any connected clients. We do this
// continually in order to detect when the computer's location has changed.
func Start() {
	// Avoid annoying checks for nil later.
	ip.Store("")
	country.Store("")

	if service == nil && runtime.GOOS != "android" {
		err := registerService()
		if err != nil {
			log.Errorf("Unable to register service: %s", err)
			return
		}
		go write()
		go read()
		log.Debug("Running")
	}
=======
// Configures geolookup to use the given proxyAddrFN to determine which proxy
// to use.
func Configure(proxyAddrFN eventual.Getter) {
	cf = util.NewChainedAndFronted(proxyAddrFN)
	Refresh()
>>>>>>> a4975598
}

// Refresh refreshes the geolookup information by calling the remote geolookup
// service. It will keep calling the service until it's able to determine an IP
// and country.
func Refresh() {
	select {
	case refreshRequest <- true:
		log.Debug("Requested refresh")
	default:
		log.Debug("Refresh already in progress")
	}
}

func init() {
	go run()
}

func run() {
	for _ = range refreshRequest {
		gi := lookup()
		log.Debug("Got new geolocation info")
		currentGeoInfo.Set(gi)
	}
}

func lookup() *geoInfo {
	consecutiveFailures := 0

	for {
		gi, err := doLookup()
		if err != nil {
			log.Debugf("Unable to get current location: %s", err)
			wait := time.Duration(math.Pow(2, float64(consecutiveFailures))*float64(retryWaitMillis)) * time.Millisecond
			if wait > maxRetryWait {
				wait = maxRetryWait
			}
			log.Debugf("Waiting %v before retrying", wait)
			time.Sleep(wait)
			consecutiveFailures += 1
		} else {
			log.Debugf("IP is %v", gi.ip)
			return gi
		}
	}
}

func doLookup() (*geoInfo, error) {
	city, ip, err := geo.LookupIPWithClient("", cf)

	if err != nil {
		log.Errorf("Could not lookup IP %v", err)
		return nil, err
	}
	return &geoInfo{ip, city}, nil
}<|MERGE_RESOLUTION|>--- conflicted
+++ resolved
@@ -2,13 +2,6 @@
 
 import (
 	"math"
-<<<<<<< HEAD
-	"math/rand"
-	"runtime"
-	"sync"
-	"sync/atomic"
-=======
->>>>>>> a4975598
 	"time"
 
 	"github.com/getlantern/eventual"
@@ -55,33 +48,11 @@
 	return gi.(*geoInfo).city.Country.IsoCode
 }
 
-<<<<<<< HEAD
-// Configure configures geolookup to use the given http.Client to perform
-// lookups. geolookup runs in a continuous loop, periodically updating its
-// location and publishing updates to any connected clients. We do this
-// continually in order to detect when the computer's location has changed.
-func Start() {
-	// Avoid annoying checks for nil later.
-	ip.Store("")
-	country.Store("")
-
-	if service == nil && runtime.GOOS != "android" {
-		err := registerService()
-		if err != nil {
-			log.Errorf("Unable to register service: %s", err)
-			return
-		}
-		go write()
-		go read()
-		log.Debug("Running")
-	}
-=======
 // Configures geolookup to use the given proxyAddrFN to determine which proxy
 // to use.
 func Configure(proxyAddrFN eventual.Getter) {
 	cf = util.NewChainedAndFronted(proxyAddrFN)
 	Refresh()
->>>>>>> a4975598
 }
 
 // Refresh refreshes the geolookup information by calling the remote geolookup
