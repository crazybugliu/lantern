--- conflicted
+++ resolved
@@ -3,12 +3,11 @@
   top: 135px;
   text-align: left;
   margin: 0 auto;
-  width: 628px;
 }
 
 #news .nav {
   height: 24px;
-  margin: 0;
+  margin: 0 auto;
 }
 
 #news a {
@@ -36,25 +35,104 @@
   background-color: inherit;
 }
 
-#news .nav-pills > li:first-child > a {
-  height: 14px;
-  background-image: url(/img/ic_list_gray_24px.svg);
-  background-position: left center;
-  background-repeat: no-repeat;
-  padding-right: 26px;
-}
-
-#news .nav-pills > li:first-child.active > a {
-  background-image: url(/img/ic_list_black_24px.svg);
-}
-
 #news .tab-content {
+  overflow: hidden;
+  clear: both;
+}
+
+#news .feeds-container {
   border: 1px solid black;
-}
-
-#news .tab-pane {
-  height: 429px;
-  overflow: scroll;
+  margin: 0 auto;
+  height: 800px;
+  overflow-y: scroll;
+  overflow-x: hidden;
+}
+
+@media (min-width: 780px){
+  #news .feeds-container, #news .nav {
+    width: 700px;
+  }
+}
+
+@media (max-width: 780px){
+  #news .feeds-container, #news .nav {
+    width: 500px;
+  }
+}
+
+@media (max-width: 600px) {
+  #news .feeds-container, #news .nav {
+    width: 450px;
+  }
+}
+
+@media (max-width: 400px) {
+  #news .feeds-container, #news .nav {
+    width: 250px;
+  }
+}
+
+@media screen and (max-height: 1420px) {
+  #news .feeds-container {
+    height: 1100px;
+  }
+}
+
+@media screen and (max-height: 1320px) {
+  #news .feeds-container {
+    height: 1000px;
+  }
+}
+
+@media screen and (max-height: 1220px) {
+  #news .feeds-container {
+    height: 900px;
+  }
+}
+
+@media screen and (max-height: 1120px) {
+  #news .feeds-container {
+    height: 800px;
+  }
+}
+
+@media screen and (max-height: 1020px) {
+  #news .feeds-container {
+    height: 700px;
+  }
+}
+
+@media screen and (max-height: 920px) {
+  #news .feeds-container {
+    height: 600px;
+  }
+}
+
+@media screen and (max-height: 820px) {
+  #news .feeds-container {
+    height: 500px;
+  }
+}
+
+@media screen and (max-height: 720px) {
+  #news .feeds-container {
+    height: 400px;
+  }
+}
+
+@media screen and (max-height: 620px) {
+  #news .feeds-container {
+    height: 300px;
+  }
+}
+
+@media screen and (max-height: 520px) {
+  #news .feeds-container{
+    height: 200px;
+  }
+}
+
+#news .infinite-scroll {
   background-color: #fafbfb;
 }
 
@@ -69,22 +147,19 @@
 #news .item:hover {
   background-color: #eeeeee;
 }
-
-/*#news .item .fadeout{
-  position: absolute;
-  bottom: 0;
-  width: 100%;
-  height: 20px;
-  background-image: linear-gradient(to bottom, transparent, white);
-  z-index: 2;
-}*/
 
 #news .feed-thumbnail {
   float: left;
   width: 145px;
   height: 88px;
   margin: 17px 21px;
+  overflow: hidden;
   border: 1px solid #000000;
+}
+
+#news .feed-thumbnail img {
+  min-width: 145px;
+  min-height: 88px;
 }
 
 #news .content {
@@ -104,23 +179,17 @@
 
 #news h4 {
   font-weight: 700;
-<<<<<<< HEAD
-  line-height: 16px;
-=======
   font-size: 14px;
   line-height: 16px;
   white-space: nowrap;
   overflow: hidden;
   text-overflow: ellipsis;
->>>>>>> a7f4fb89
-}
-
+}
+
+/* http://hackingui.com/front-end/a-pure-css-solution-for-multiline-text-truncation/ */
 #news p.snippet {
+  position: relative;
   line-height: 16px;
-<<<<<<< HEAD
-  height: 48px;
-  overflow: hidden;
-=======
   max-height: 32px;
   overflow: hidden;
   padding-right: 1em;
@@ -150,5 +219,5 @@
 
 #news .item:hover p.snippet:after {
   background-color: #eeeeee;
->>>>>>> a7f4fb89
-}+}
+	